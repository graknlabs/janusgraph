--- conflicted
+++ resolved
@@ -10,11 +10,7 @@
     <groupId>com.thinkaurelius.faunus</groupId>
     <artifactId>faunus</artifactId>
     <!-- DON'T FORGET TO UPDATE Tokens.java -->
-<<<<<<< HEAD
     <version>0.4.0-SNAPSHOT</version>
-=======
-    <version>0.3.2-SNAPSHOT</version>
->>>>>>> bcf5e49d
     <packaging>jar</packaging>
     <url>http://thinkaurelius.github.com/faunus/</url>
     <name>Faunus: Graph Analytics Engine</name>
@@ -24,7 +20,7 @@
         <project.build.sourceEncoding>UTF-8</project.build.sourceEncoding>
         <sesame.version>2.6.10</sesame.version>
         <tinkerpop.version>2.3.0</tinkerpop.version>
-        <titan.version>0.4.0-SNAPSHOT</titan.version>
+        <titan.version>0.3.1</titan.version>
     </properties>
     <developers>
         <developer>
