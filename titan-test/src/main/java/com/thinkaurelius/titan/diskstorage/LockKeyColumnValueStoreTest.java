package com.thinkaurelius.titan.diskstorage;

import static com.thinkaurelius.titan.diskstorage.keycolumnvalue.KeyColumnValueStore.NO_DELETIONS;

import java.util.ArrayList;
import java.util.Arrays;
import java.util.Collection;
import java.util.Collections;
import java.util.List;
import java.util.concurrent.CountDownLatch;
import java.util.concurrent.ExecutionException;
import java.util.concurrent.Executor;
import java.util.concurrent.ExecutorService;
import java.util.concurrent.Executors;
import java.util.concurrent.Future;
import java.util.concurrent.TimeUnit;

import org.apache.commons.configuration.BaseConfiguration;
import org.apache.commons.configuration.Configuration;
import org.junit.After;
import org.junit.Assert;
import org.junit.Before;
import org.junit.Test;
import org.slf4j.Logger;
import org.slf4j.LoggerFactory;

import com.google.common.collect.ImmutableList;
import com.thinkaurelius.titan.diskstorage.idmanagement.ConsistentKeyIDManager;
import com.thinkaurelius.titan.diskstorage.idmanagement.TransactionalIDManager;
import com.thinkaurelius.titan.diskstorage.keycolumnvalue.ConsistencyLevel;
import com.thinkaurelius.titan.diskstorage.keycolumnvalue.Entry;
import com.thinkaurelius.titan.diskstorage.keycolumnvalue.KCVSUtil;
import com.thinkaurelius.titan.diskstorage.keycolumnvalue.KeyColumnValueStore;
import com.thinkaurelius.titan.diskstorage.keycolumnvalue.KeyColumnValueStoreManager;
import com.thinkaurelius.titan.diskstorage.keycolumnvalue.StaticBufferEntry;
import com.thinkaurelius.titan.diskstorage.keycolumnvalue.StoreFeatures;
import com.thinkaurelius.titan.diskstorage.keycolumnvalue.StoreTransaction;
import com.thinkaurelius.titan.diskstorage.locking.LocalLockMediators;
import com.thinkaurelius.titan.diskstorage.locking.PermanentLockingException;
import com.thinkaurelius.titan.diskstorage.locking.TemporaryLockingException;
import com.thinkaurelius.titan.diskstorage.locking.consistentkey.ExpectedValueCheckingStore;
import com.thinkaurelius.titan.diskstorage.locking.consistentkey.ExpectedValueCheckingTransaction;
import com.thinkaurelius.titan.diskstorage.locking.consistentkey.ConsistentKeyLocker;
import com.thinkaurelius.titan.diskstorage.locking.transactional.TransactionalLockStore;
import com.thinkaurelius.titan.graphdb.configuration.GraphDatabaseConfiguration;
import com.thinkaurelius.titan.graphdb.database.idassigner.IDBlockSizer;

public abstract class LockKeyColumnValueStoreTest {
    
    private static final Logger log =
            LoggerFactory.getLogger(LockKeyColumnValueStoreTest.class);

    public static final int CONCURRENCY = 8;
    public static final int NUM_TX = 2;
    public static final String DB_NAME = "test";
    protected static final long EXPIRE_MS = 1000;
    
    /*
     * Don't change these back to static. We can run test classes concurrently
     * now. There are multiple concrete subclasses of this abstract class. If
     * the subclasses run in separate threads and were to concurrently mutate
     * static state on this common superclass, then thread safety fails.
     * 
     * Anything final and deeply immutable is of course fair game for static,
     * but these are mutable.
     */
    public KeyColumnValueStoreManager[] manager;
    public StoreTransaction[][] tx;
    public KeyColumnValueStore[] store;
    public IDAuthority[] idAuthorities;

    private StaticBuffer k, c1, c2, v1, v2;
    
    private final String concreteClassName; 
    
    public LockKeyColumnValueStoreTest() {
       concreteClassName = getClass().getSimpleName();
    }

    @Before
    public void setUp() throws Exception {
        openStorageManager(0).clearStorage();
        
        for (int i = 0; i < CONCURRENCY; i++) {
            LocalLockMediators.INSTANCE.clear(concreteClassName + i);
        }
        
        open();
        k = KeyValueStoreUtil.getBuffer("key");
        c1 = KeyValueStoreUtil.getBuffer("col1");
        c2 = KeyValueStoreUtil.getBuffer("col2");
        v1 = KeyValueStoreUtil.getBuffer("val1");
        v2 = KeyValueStoreUtil.getBuffer("val2");
    }

    public abstract KeyColumnValueStoreManager openStorageManager(int id) throws StorageException;

    public void open() throws StorageException {
        manager = new KeyColumnValueStoreManager[CONCURRENCY];
        tx = new StoreTransaction[CONCURRENCY][NUM_TX];
        store = new KeyColumnValueStore[CONCURRENCY];
        idAuthorities = new IDAuthority[CONCURRENCY];

        for (int i = 0; i < CONCURRENCY; i++) {
            manager[i] = openStorageManager(i);
            StoreFeatures storeFeatures = manager[i].getFeatures();
            store[i] = manager[i].openDatabase(DB_NAME);
            for (int j = 0; j < NUM_TX; j++) {
            	tx[i][j] = manager[i].beginTransaction(ConsistencyLevel.DEFAULT);
            	log.debug("Began transaction of class {}", tx[i][j].getClass().getCanonicalName());
            }

            Configuration sc = new BaseConfiguration();
<<<<<<< HEAD
            sc.addProperty(ConsistentKeyLockStore.LOCAL_LOCK_MEDIATOR_PREFIX_KEY, concreteClassName + i);
=======
            sc.addProperty(ExpectedValueCheckingStore.LOCAL_LOCK_MEDIATOR_PREFIX_KEY, "store" + i);
>>>>>>> 25e5c517
            sc.addProperty(GraphDatabaseConfiguration.INSTANCE_RID_SHORT_KEY, (short) i);
            sc.addProperty(GraphDatabaseConfiguration.LOCK_RETRY_COUNT, 10);
            sc.addProperty(GraphDatabaseConfiguration.LOCK_EXPIRE_MS, EXPIRE_MS);
            sc.addProperty(GraphDatabaseConfiguration.IDAUTHORITY_RETRY_COUNT_KEY,50);
            sc.addProperty(GraphDatabaseConfiguration.IDAUTHORITY_WAIT_MS_KEY,100);

            if (!storeFeatures.supportsLocking()) {
                if (storeFeatures.supportsTransactions()) {
                    store[i] = new TransactionalLockStore(store[i]);
                } else if (storeFeatures.supportsConsistentKeyOperations()) {
<<<<<<< HEAD
                    ConsistentKeyLockConfiguration lockConfiguration = new ConsistentKeyLockConfiguration(sc, concreteClassName + i);
                    store[i] = new ConsistentKeyLockStore(store[i], manager[i].openDatabase(DB_NAME + "_lock_"), lockConfiguration);
                    for (int j = 0; j < NUM_TX; j++)
                        tx[i][j] = new ConsistentKeyLockTransaction(tx[i][j], manager[i].beginTransaction(ConsistencyLevel.KEY_CONSISTENT));
=======
                    KeyColumnValueStore lockerStore = manager[i].openDatabase(dbName + "_lock_");
                    ConsistentKeyLocker c = new ConsistentKeyLocker.Builder(lockerStore).fromCommonsConfig(sc).build();
                    store[i] = new ExpectedValueCheckingStore(store[i], c);
                    for (int j = 0; j < numTx; j++)
                        tx[i][j] = new ExpectedValueCheckingTransaction(tx[i][j], manager[i].beginTransaction(ConsistencyLevel.KEY_CONSISTENT), GraphDatabaseConfiguration.READ_ATTEMPTS_DEFAULT);
>>>>>>> 25e5c517
                } else throw new IllegalArgumentException("Store needs to support some form of locking");
            }

            KeyColumnValueStore idStore = manager[i].openDatabase("ids");
            if (storeFeatures.supportsTransactions())
                idAuthorities[i] = new TransactionalIDManager(idStore, manager[i], sc);
            else if (storeFeatures.supportsConsistentKeyOperations())
                idAuthorities[i] = new ConsistentKeyIDManager(idStore, manager[i], sc);
            else throw new IllegalArgumentException("Cannot open id store");
        }
    }

    public StoreTransaction newTransaction(KeyColumnValueStoreManager manager) throws StorageException {
        StoreTransaction transaction = manager.beginTransaction(ConsistencyLevel.DEFAULT);
        if (!manager.getFeatures().supportsLocking() && manager.getFeatures().supportsConsistentKeyOperations()) {
            transaction = new ExpectedValueCheckingTransaction(transaction, manager.beginTransaction(ConsistencyLevel.KEY_CONSISTENT), GraphDatabaseConfiguration.READ_ATTEMPTS_DEFAULT);
        }
        return transaction;
    }

    @After
    public void tearDown() throws Exception {
        close();
    }

    public void close() throws StorageException {
        for (int i = 0; i < CONCURRENCY; i++) {
            store[i].close();
            idAuthorities[i].close();

            for (int j = 0; j < NUM_TX; j++) {
            	log.debug("Committing tx[{}][{}] = {}", new Object[] {i, j, tx[i][j]});
                if (tx[i][j] != null) tx[i][j].commit();
            }

            manager[i].close();
        }
        LocalLockMediators.INSTANCE.clear();
    }

    @Test
    public void singleLockAndUnlock() throws StorageException {
        store[0].acquireLock(k, c1, null, tx[0][0]);
        store[0].mutate(k, Arrays.<Entry>asList(new StaticBufferEntry(c1, v1)), NO_DELETIONS, tx[0][0]);
        tx[0][0].commit();

        tx[0][0] = newTransaction(manager[0]);
        Assert.assertEquals(v1, KCVSUtil.get(store[0],k, c1, tx[0][0]));
    }

    @Test
    public void transactionMayReenterLock() throws StorageException {
        store[0].acquireLock(k, c1, null, tx[0][0]);
        store[0].acquireLock(k, c1, null, tx[0][0]);
        store[0].acquireLock(k, c1, null, tx[0][0]);
        store[0].mutate(k, Arrays.<Entry>asList(new StaticBufferEntry(c1, v1)), NO_DELETIONS, tx[0][0]);
        tx[0][0].commit();

        tx[0][0] = newTransaction(manager[0]);
        Assert.assertEquals(v1, KCVSUtil.get(store[0],k, c1, tx[0][0]));
    }

    @Test(expected = PermanentLockingException.class)
    public void expectedValueMismatchCausesMutateFailure() throws StorageException {
        store[0].acquireLock(k, c1, v1, tx[0][0]);
        store[0].mutate(k, Arrays.<Entry>asList(new StaticBufferEntry(c1, v1)), NO_DELETIONS, tx[0][0]);
    }

    @Test
    public void testLocalLockContention() throws StorageException {
        store[0].acquireLock(k, c1, null, tx[0][0]);

        try {
            store[0].acquireLock(k, c1, null, tx[0][1]);
            Assert.fail("Lock contention exception not thrown");
        } catch (StorageException e) {
            Assert.assertTrue(e instanceof PermanentLockingException || e instanceof TemporaryLockingException);
        }

        try {
            store[0].acquireLock(k, c1, null, tx[0][1]);
            Assert.fail("Lock contention exception not thrown (2nd try)");
        } catch (StorageException e) {
            Assert.assertTrue(e instanceof PermanentLockingException || e instanceof TemporaryLockingException);
        }
    }

    @Test
    public void testRemoteLockContention() throws InterruptedException, StorageException {
        // acquire lock on "host1"
        store[0].acquireLock(k, c1, null, tx[0][0]);

        Thread.sleep(50L);

        try {
            // acquire same lock on "host2"
            store[1].acquireLock(k, c1, null, tx[1][0]);
        } catch (StorageException e) {            /* Lock attempts between hosts with different LocalLockMediators,
             * such as tx[0][0] and tx[1][0] in this example, should
			 * not generate locking failures until one of them tries
			 * to issue a mutate or mutateMany call.  An exception
			 * thrown during the acquireLock call above suggests that
			 * the LocalLockMediators for these two transactions are
			 * not really distinct, which would be a severe and fundamental
			 * bug in this test.
			 */
            Assert.fail("Contention between remote transactions detected too soon");
        }

        Thread.sleep(50L);

        try {
            // This must fail since "host1" took the lock first
            store[1].mutate(k, Arrays.<Entry>asList(new StaticBufferEntry(c1, v2)), NO_DELETIONS, tx[1][0]);
            Assert.fail("Expected lock contention between remote transactions did not occur");
        } catch (StorageException e) {
            Assert.assertTrue(e instanceof PermanentLockingException || e instanceof TemporaryLockingException);
        }

        // This should succeed
        store[0].mutate(k, Arrays.<Entry>asList(new StaticBufferEntry(c1, v1)), NO_DELETIONS, tx[0][0]);

        tx[0][0].commit();
        tx[0][0] = newTransaction(manager[0]);
        Assert.assertEquals(v1, KCVSUtil.get(store[0],k, c1, tx[0][0]));
    }

    @Test
    public void singleTransactionWithMultipleLocks() throws StorageException {
        tryWrites(store[0], manager[0], tx[0][0], store[0], tx[0][0]);
        /*
         * tryWrites commits transactions. set committed tx references to null
         * to prevent a second commit attempt in close().
         */
        tx[0][0] = null;
    }

    @Test
    public void twoLocalTransactionsWithIndependentLocks() throws StorageException {
        tryWrites(store[0], manager[0], tx[0][0], store[0], tx[0][1]);
        /*
         * tryWrites commits transactions. set committed tx references to null
         * to prevent a second commit attempt in close().
         */
        tx[0][0] = null;
        tx[0][1] = null;
    }

    @Test
    public void twoTransactionsWithIndependentLocks() throws StorageException {
        tryWrites(store[0], manager[0], tx[0][0], store[1], tx[1][0]);
        /*
         * tryWrites commits transactions. set committed tx references to null
         * to prevent a second commit attempt in close().
         */
        tx[0][0] = null;
        tx[1][0] = null;
    }

    @Test
    public void expiredLocalLockIsIgnored() throws StorageException, InterruptedException {
        tryLocks(store[0], tx[0][0], store[0], tx[0][1], true);
    }

    @Test
    public void expiredRemoteLockIsIgnored() throws StorageException, InterruptedException {
        tryLocks(store[0], tx[0][0], store[1], tx[1][0], false);
    }

    @Test
    public void repeatLockingDoesNotExtendExpiration() throws StorageException, InterruptedException {
		/*
		 * This test is intrinsically racy and unreliable. There's no guarantee
		 * that the thread scheduler will put our test thread back on a core in
		 * a timely fashion after our Thread.sleep() argument elapses.
		 * Theoretically, Thread.sleep could also receive spurious wakeups that
		 * alter the timing of the test.
		 */
        long start = System.currentTimeMillis();
        long gracePeriodMS = 50L;
        long loopDurationMS = (EXPIRE_MS - gracePeriodMS);
        long targetMS = start + loopDurationMS;
        int steps = 20;

        // Initial lock acquisition by tx[0][0]
        store[0].acquireLock(k, k, null, tx[0][0]);
        
        // Repeat lock acquistion until just before expiration
        for (int i = 0; i <= steps; i++) {
            if (targetMS <= System.currentTimeMillis()) {
                break;
            }
            store[0].acquireLock(k, k, null, tx[0][0]);
            Thread.sleep(loopDurationMS / steps);
        }
        
        // tx[0][0]'s lock is about to expire (or already has)
        Thread.sleep(gracePeriodMS * 2);
        // tx[0][0]'s lock has expired (barring spurious wakeup)
        
        try {
        	// Lock (k,k) with tx[0][1] now that tx[0][0]'s lock has expired
            store[0].acquireLock(k, k, null, tx[0][1]);
            // If acquireLock returns without throwing an Exception, we're OK
        } catch (StorageException e) {
            log.debug("Relocking exception follows", e);
        	Assert.fail("Relocking following expiration failed");
        }
    }
    
    @Test
    public void parallelNoncontendedLockStressTest() throws StorageException, InterruptedException {
        final Executor stressPool = Executors.newFixedThreadPool(CONCURRENCY);
        final CountDownLatch stressComplete = new CountDownLatch(CONCURRENCY);
        final long maxWalltimeAllowedMS = 90 * 1000L;
        final int lockOperationsPerThread = 100;
        final LockStressor[] ls = new LockStressor[CONCURRENCY];
        
        for (int i = 0; i < CONCURRENCY; i++) {
            ls[i] = new LockStressor(manager[i], store[i], stressComplete,
                    lockOperationsPerThread, KeyColumnValueStoreUtil.longToByteBuffer(i));
            stressPool.execute(ls[i]);
        }

        Assert.assertTrue("Timeout exceeded",
                stressComplete.await(maxWalltimeAllowedMS, TimeUnit.MILLISECONDS));
        // All runnables submitted to the executor are done
        
        for (int i = 0; i < CONCURRENCY; i++) {
            Assert.assertEquals(lockOperationsPerThread, ls[i].succeeded);
        }
    }

    private void tryWrites(KeyColumnValueStore store1, KeyColumnValueStoreManager checkmgr,
                           StoreTransaction tx1, KeyColumnValueStore store2,
                           StoreTransaction tx2) throws StorageException {
        Assert.assertNull(KCVSUtil.get(store1,k, c1, tx1));
        Assert.assertNull(KCVSUtil.get(store2,k, c2, tx2));

        store1.acquireLock(k, c1, null, tx1);
        store2.acquireLock(k, c2, null, tx2);

        store1.mutate(k, Arrays.<Entry>asList(new StaticBufferEntry(c1, v1)), NO_DELETIONS, tx1);
        store2.mutate(k, Arrays.<Entry>asList(new StaticBufferEntry(c2, v2)), NO_DELETIONS, tx2);

        tx1.commit();
        if (tx2 != tx1)
            tx2.commit();

        StoreTransaction checktx = newTransaction(checkmgr);
        Assert.assertEquals(v1, KCVSUtil.get(store1,k, c1, checktx));
        Assert.assertEquals(v2, KCVSUtil.get(store2,k, c2, checktx));
        checktx.commit();
    }

    private void tryLocks(KeyColumnValueStore s1,
                          StoreTransaction tx1, KeyColumnValueStore s2,
                          StoreTransaction tx2, boolean detectLocally) throws StorageException, InterruptedException {

        s1.acquireLock(k, k, null, tx1);

        // Require local lock contention, if requested by our caller
        // Remote lock contention is checked by separate cases
        if (detectLocally) {
            try {
                s2.acquireLock(k, k, null, tx2);
                Assert.fail("Expected lock contention between transactions did not occur");
            } catch (StorageException e) {
                Assert.assertTrue(e instanceof PermanentLockingException || e instanceof TemporaryLockingException);
            }
        }

        // Let the original lock expire
        Thread.sleep(EXPIRE_MS + 100L);

        // This should succeed now that the original lock is expired
        s2.acquireLock(k, k, null, tx2);

        // Mutate to check for remote contention
        s2.mutate(k, Arrays.<Entry>asList(new StaticBufferEntry(c2, v2)), NO_DELETIONS, tx2);

    }

    @Test
    public void testSimpleIDAcquisition() throws StorageException {
        final int blockSize = 400;
        final IDBlockSizer blockSizer = new IDBlockSizer() {
            @Override
            public long getBlockSize(int partitionID) {
                return blockSize;
            }
        };
        idAuthorities[0].setIDBlockSizer(blockSizer);
        long[] block = idAuthorities[0].getIDBlock(0);
        Assert.assertEquals(1,block[0]);
        Assert.assertEquals(block[1], block[0] + blockSize);
        block = idAuthorities[0].getIDBlock(0);
        Assert.assertEquals(1+blockSize,block[0]);
        Assert.assertEquals(block[1], block[0] + blockSize);
    }

    @Test
    public void testMultiIDAcquisition() throws Throwable {
        final int numPartitions = 4;
        final int numAcquisitionsPerThreadPartition = 300;
        final int blockSize = 250;
        final IDBlockSizer blockSizer = new IDBlockSizer() {
            @Override
            public long getBlockSize(int partitionID) {
                return blockSize;
            }
        };
        for (int i = 0; i < CONCURRENCY; i++) idAuthorities[i].setIDBlockSizer(blockSizer);
        final List<List<Long>> ids = new ArrayList<List<Long>>(numPartitions);
        for (int i = 0; i < numPartitions; i++) {
            ids.add(Collections.synchronizedList(new ArrayList<Long>(numAcquisitionsPerThreadPartition * CONCURRENCY)));
        }
        
        final int maxIterations = numAcquisitionsPerThreadPartition * numPartitions * 2;
        final Collection<Future<?>> futures = new ArrayList<Future<?>>(CONCURRENCY);
        ExecutorService es = Executors.newFixedThreadPool(CONCURRENCY);
        
        for (int i = 0; i < CONCURRENCY; i++) {
            final IDAuthority idAuthority = idAuthorities[i];
            final IDStressor stressRunnable = new IDStressor(
                    numAcquisitionsPerThreadPartition, numPartitions,
                    maxIterations, blockSize, idAuthority, ids);
            futures.add(es.submit(stressRunnable));
        }

        for (Future<?> f : futures) {
            try {
                f.get();
            } catch (ExecutionException e) {
                throw e.getCause();
            }
        }

        for (int i = 0; i < numPartitions; i++) {
            List<Long> list = ids.get(i);
            Assert.assertEquals(numAcquisitionsPerThreadPartition * CONCURRENCY, list.size());
            Collections.sort(list);

            int pos = 0;
            long id = 1;
            while (pos < list.size()) {
                long block = list.get(pos).longValue();
                /*
                 * If the ID allocator never timed out while servicing a
                 * request, then id = block on every iteration. However, if the
                 * ID allocator timed out while trying to claim some blocks,
                 * then block = id + (blockSize * n) where n >= 1. Intuitively,
                 * this allows "dead" blocks lost to timeout exceptions to be
                 * skipped without failing the test.
                 */
                Assert.assertTrue(0  <  block);
                Assert.assertTrue(id <= block);
                Assert.assertTrue(0 == (block - id) % blockSize);
                final long skipped = (block - id) / blockSize;
                Assert.assertTrue(0 <= skipped);
                id = block + blockSize;
                pos++;
            }
        }
    }


    @Test
    public void testLocalPartitionAcquisition() throws StorageException {
        for (int c = 0; c < CONCURRENCY; c++) {
            if (manager[c].getFeatures().hasLocalKeyPartition()) {
                try {
                    StaticBuffer[] partition = idAuthorities[c].getLocalIDPartition();
                    Assert.assertEquals(partition[0].length(), partition[1].length());
                    for (int i = 0; i < 2; i++) {
                        Assert.assertTrue(partition[i].length() >= 4);
                    }
                } catch (UnsupportedOperationException e) {
                    Assert.fail();
                }
            }
        }
    }
    
    /**
     * 
     * Run lots of acquireLock() and commit() ops on a provided store and txn.
     * 
     * Used by {@link LockKeyColumnValueStoreTest#parallelLockStressTest()}.
     * 
     * @author "Dan LaRocque <dalaro@hopcount.org>"
     *
     */
    private class LockStressor implements Runnable {
        
        private final KeyColumnValueStoreManager manager;
        private final KeyColumnValueStore store;
        private final CountDownLatch doneLatch;
        private final int opCount;
        private final StaticBuffer toLock;
        
        private int succeeded = 0;

        private LockStressor(KeyColumnValueStoreManager manager,
                KeyColumnValueStore store, CountDownLatch doneLatch, int opCount, StaticBuffer toLock) {
            this.manager = manager;
            this.store = store;
            this.doneLatch = doneLatch;
            this.opCount = opCount;
            this.toLock = toLock;
        }

        @Override
        public void run() {
            
            // Catch & log exceptions
            for (int opIndex = 0; opIndex < opCount; opIndex++) {

                StoreTransaction tx = null;
                try {
                    tx = newTransaction(manager);
                    store.acquireLock(toLock, toLock, null, tx);
                    store.mutate(toLock, ImmutableList.<Entry>of(), Arrays.asList(toLock), tx);
                    tx.commit();
                    succeeded++;
                } catch (Throwable t) {
                    log.error("Unexpected locking-related exception on iteration " + (opIndex + 1) + "/" + opCount, t);
                }
            }

            /*
             * This latch is the only thing guaranteeing that succeeded's true
             * value is observable by other threads once we're done with run()
             * and the latch's await() method returns.
             */
            doneLatch.countDown();
        }
    }
    
    private class IDStressor implements Runnable {

        private final int numRounds;
        private final int numPartitions;
        private final int maxIterations;
        private final int blockSize;
        private final IDAuthority authority;
        private final List<List<Long>> allocatedBlocks;

        private static final long sleepMS = 250L;

        private IDStressor(int numRounds, int numPartitions, int maxIterations,
                int blockSize, IDAuthority authority, List<List<Long>> ids) {
            this.numRounds = numRounds;
            this.numPartitions = numPartitions;
            this.maxIterations = maxIterations;
            this.blockSize = blockSize;
            this.authority = authority;
            this.allocatedBlocks = ids;
        }

        @Override
        public void run() {
            try {
                runInterruptible();
            } catch (InterruptedException e) {
                throw new RuntimeException(e);
            }
        }

        private void runInterruptible() throws InterruptedException {
            int iterations = 0;
            
            for (int j = 0; j < numRounds; j++) {
                for (int p = 0; p < numPartitions; p++) {
                    for (boolean ok = false; !ok; ) {
                        if (maxIterations < ++iterations) {
                            throwIterationsExceededException();
                        }
                        if (!(ok = allocate(p))) {
                            Thread.sleep(sleepMS);
                        }
                    }
                }
            }
        }

        private boolean allocate(int partitionIndex) {

            final long nextId;
            try {
                nextId = authority.peekNextID(partitionIndex);
            } catch (StorageException e) {
                log.error("Unexpected exception while peeking at next ID", e);
                return false;
            }

            final long[] block;
            try {
                block = authority.getIDBlock(partitionIndex);
            } catch (StorageException e) {
                log.error("Unexpected exception while getting ID block", e);
                return false;
            }

            Assert.assertTrue(nextId <= block[0]);
            Assert.assertEquals(block[0] + blockSize, block[1]);
            Assert.assertFalse(allocatedBlocks.get(partitionIndex).contains(
                    block[0]));
            allocatedBlocks.get(partitionIndex).add(block[0]);
            log.trace("Obtained ID block {},{}", block[0], block[1]);

            return true;
        }

        private boolean throwIterationsExceededException() {
            throw new RuntimeException(
                    "Exceeded maximum ID allocation iteration count ("
                            + maxIterations + "); too many timeouts?");
        }
    }

}<|MERGE_RESOLUTION|>--- conflicted
+++ resolved
@@ -111,11 +111,7 @@
             }
 
             Configuration sc = new BaseConfiguration();
-<<<<<<< HEAD
-            sc.addProperty(ConsistentKeyLockStore.LOCAL_LOCK_MEDIATOR_PREFIX_KEY, concreteClassName + i);
-=======
-            sc.addProperty(ExpectedValueCheckingStore.LOCAL_LOCK_MEDIATOR_PREFIX_KEY, "store" + i);
->>>>>>> 25e5c517
+            sc.addProperty(ExpectedValueCheckingStore.LOCAL_LOCK_MEDIATOR_PREFIX_KEY, concreteClassName + i);
             sc.addProperty(GraphDatabaseConfiguration.INSTANCE_RID_SHORT_KEY, (short) i);
             sc.addProperty(GraphDatabaseConfiguration.LOCK_RETRY_COUNT, 10);
             sc.addProperty(GraphDatabaseConfiguration.LOCK_EXPIRE_MS, EXPIRE_MS);
@@ -126,18 +122,12 @@
                 if (storeFeatures.supportsTransactions()) {
                     store[i] = new TransactionalLockStore(store[i]);
                 } else if (storeFeatures.supportsConsistentKeyOperations()) {
-<<<<<<< HEAD
-                    ConsistentKeyLockConfiguration lockConfiguration = new ConsistentKeyLockConfiguration(sc, concreteClassName + i);
-                    store[i] = new ConsistentKeyLockStore(store[i], manager[i].openDatabase(DB_NAME + "_lock_"), lockConfiguration);
+
+                    KeyColumnValueStore lockerStore = manager[i].openDatabase(DB_NAME + "_lock_");
+                    ConsistentKeyLocker c = new ConsistentKeyLocker.Builder(lockerStore).fromCommonsConfig(sc).mediatorName(concreteClassName + i).build();
+                    store[i] = new ExpectedValueCheckingStore(store[i], c);
                     for (int j = 0; j < NUM_TX; j++)
-                        tx[i][j] = new ConsistentKeyLockTransaction(tx[i][j], manager[i].beginTransaction(ConsistencyLevel.KEY_CONSISTENT));
-=======
-                    KeyColumnValueStore lockerStore = manager[i].openDatabase(dbName + "_lock_");
-                    ConsistentKeyLocker c = new ConsistentKeyLocker.Builder(lockerStore).fromCommonsConfig(sc).build();
-                    store[i] = new ExpectedValueCheckingStore(store[i], c);
-                    for (int j = 0; j < numTx; j++)
                         tx[i][j] = new ExpectedValueCheckingTransaction(tx[i][j], manager[i].beginTransaction(ConsistencyLevel.KEY_CONSISTENT), GraphDatabaseConfiguration.READ_ATTEMPTS_DEFAULT);
->>>>>>> 25e5c517
                 } else throw new IllegalArgumentException("Store needs to support some form of locking");
             }
 
