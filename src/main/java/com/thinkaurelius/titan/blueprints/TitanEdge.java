package com.thinkaurelius.titan.blueprints;

import com.thinkaurelius.titan.core.Relationship;
import com.tinkerpop.blueprints.pgm.Edge;
import com.tinkerpop.blueprints.pgm.Vertex;
import com.tinkerpop.blueprints.pgm.impls.StringFactory;

public class TitanEdge extends TitanElement<Relationship> implements Edge {

    /* This fields serve as a cache in order to avoid repeated object creation */
    private TitanVertex end = null;
    private TitanVertex start = null;
<<<<<<< HEAD
    
    public TitanEdge(Relationship r, TitanGraph db) {
        super(r,db);
=======

    public TitanEdge(final Relationship relationship) {
        super(relationship);
>>>>>>> fefc3b28
    }

    @Override
<<<<<<< HEAD
    public Vertex getInVertex() {
        if (end==null) end = new TitanVertex(element.getEnd(),db);
=======
    public Vertex getOutVertex() {
        if (end == null) end = new TitanVertex(element.getEnd());
>>>>>>> fefc3b28
        return end;
    }

    @Override
<<<<<<< HEAD
    public Vertex getOutVertex() {
        if (start==null) start = new TitanVertex(element.getStart(),db);
=======
    public Vertex getInVertex() {
        if (start == null) start = new TitanVertex(element.getStart());
>>>>>>> fefc3b28
        return start;
    }

    @Override
    public String getLabel() {
        return element.getRelationshipType().getName();
    }

    public String toString() {
        return StringFactory.edgeString(this);
    }
}<|MERGE_RESOLUTION|>--- conflicted
+++ resolved
@@ -10,36 +10,20 @@
     /* This fields serve as a cache in order to avoid repeated object creation */
     private TitanVertex end = null;
     private TitanVertex start = null;
-<<<<<<< HEAD
     
-    public TitanEdge(Relationship r, TitanGraph db) {
+    public TitanEdge(final Relationship r, final TitanGraph db) {
         super(r,db);
-=======
-
-    public TitanEdge(final Relationship relationship) {
-        super(relationship);
->>>>>>> fefc3b28
     }
-
+    
     @Override
-<<<<<<< HEAD
     public Vertex getInVertex() {
         if (end==null) end = new TitanVertex(element.getEnd(),db);
-=======
-    public Vertex getOutVertex() {
-        if (end == null) end = new TitanVertex(element.getEnd());
->>>>>>> fefc3b28
         return end;
     }
 
     @Override
-<<<<<<< HEAD
     public Vertex getOutVertex() {
         if (start==null) start = new TitanVertex(element.getStart(),db);
-=======
-    public Vertex getInVertex() {
-        if (start == null) start = new TitanVertex(element.getStart());
->>>>>>> fefc3b28
         return start;
     }
 
