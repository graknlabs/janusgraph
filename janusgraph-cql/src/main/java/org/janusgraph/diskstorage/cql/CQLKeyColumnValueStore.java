--- conflicted
+++ resolved
@@ -276,13 +276,7 @@
 
     @Override
     public EntryList getSlice(KeySliceQuery query, StoreTransaction txh) throws BackendException {
-<<<<<<< HEAD
-        Future<EntryList> result = Future.fromJavaFuture(
-            this.executorService,
-            this.session.executeAsync(this.getSlice.bind()
-=======
         ResultSet result = this.session.execute(this.getSlice.bind()
->>>>>>> 07c76e83
                 .setByteBuffer(KEY_BINDING, query.getKey().asByteBuffer())
                 .setByteBuffer(SLICE_START_BINDING, query.getSliceStart().asByteBuffer())
                 .setByteBuffer(SLICE_END_BINDING, query.getSliceEnd().asByteBuffer())
@@ -297,32 +291,8 @@
         throw new UnsupportedOperationException("The CQL backend does not support multi-key queries");
     }
 
-<<<<<<< HEAD
-    /**
-     * VAVR Future.await will throw InterruptedException wrapped in a FatalException. If the Thread was in Object.wait, the interrupted
-     * flag will be cleared as a side effect and needs to be reset. This method checks that the underlying cause of the FatalException is
-     * InterruptedException and resets the interrupted flag.
-     *
-     * @param result the future to wait on
-     * @throws PermanentBackendException if the thread was interrupted while waiting for the future result
-     */
-    private void interruptibleWait(Future<?> result) throws PermanentBackendException {
-        try {
-            result.await();
-        } catch (Exception e) {
-            if (e.getCause() instanceof InterruptedException) {
-                Thread.currentThread().interrupt();
-            }
-            throw new PermanentBackendException(e.getCause());
-        }
-    }
-
-    private static EntryList fromResultSet(AsyncResultSet resultSet, StaticArrayEntry.GetColVal<Tuple3<StaticBuffer, StaticBuffer, Row>, StaticBuffer> getter) {
-        Lazy<ArrayList<Row>> lazyList = Lazy.of(() -> Lists.newArrayList(ResultSets.newInstance(resultSet)));
-=======
     private static EntryList fromResultSet(ResultSet resultSet, StaticArrayEntry.GetColVal<Tuple3<StaticBuffer, StaticBuffer, Row>, StaticBuffer> getter) {
         Lazy<ArrayList<Row>> lazyList = Lazy.of(() -> Lists.newArrayList(resultSet));
->>>>>>> 07c76e83
 
         // Use the Iterable overload of ofByteBuffer as it's able to allocate
         // the byte array up front.
