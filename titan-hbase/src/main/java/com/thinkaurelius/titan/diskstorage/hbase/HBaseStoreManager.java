package com.thinkaurelius.titan.diskstorage.hbase;

import com.google.common.base.Preconditions;
import com.google.common.collect.BiMap;
import com.google.common.collect.ImmutableBiMap;
import com.google.common.collect.ImmutableMap;
import com.google.common.collect.Sets;
import com.thinkaurelius.titan.core.TitanException;
import com.thinkaurelius.titan.diskstorage.*;
import com.thinkaurelius.titan.diskstorage.common.DistributedStoreManager;
import com.thinkaurelius.titan.diskstorage.configuration.ConfigNamespace;
import com.thinkaurelius.titan.diskstorage.configuration.ConfigOption;
import com.thinkaurelius.titan.diskstorage.configuration.Configuration;
import com.thinkaurelius.titan.diskstorage.keycolumnvalue.*;
import com.thinkaurelius.titan.diskstorage.util.ByteBufferUtil;
import com.thinkaurelius.titan.diskstorage.util.StaticArrayBuffer;
import com.thinkaurelius.titan.diskstorage.util.TimestampProvider;
import com.thinkaurelius.titan.diskstorage.util.Timestamps;
import com.thinkaurelius.titan.graphdb.configuration.GraphDatabaseConfiguration;
import com.thinkaurelius.titan.util.system.IOUtils;
import com.thinkaurelius.titan.util.system.NetworkUtil;

import org.apache.hadoop.hbase.*;
import org.apache.hadoop.hbase.client.*;
import org.apache.hadoop.hbase.util.Pair;
import org.slf4j.Logger;
import org.slf4j.LoggerFactory;

import java.io.IOException;
import java.nio.ByteBuffer;
import java.util.*;
import java.util.concurrent.ConcurrentHashMap;
import java.util.concurrent.ConcurrentMap;

import static com.thinkaurelius.titan.diskstorage.Backend.*;
import static com.thinkaurelius.titan.graphdb.configuration.GraphDatabaseConfiguration.STORAGE_NS;

/**
 * Storage Manager for HBase
 *
 * @author Dan LaRocque <dalaro@hopcount.org>
 */
public class HBaseStoreManager extends DistributedStoreManager implements KeyColumnValueStoreManager {

    private static final Logger logger = LoggerFactory.getLogger(HBaseStoreManager.class);

    public static final ConfigOption<String> HBASE_TABLE = new ConfigOption<String>(STORAGE_NS,"tablename",
            "The name of the table to store Titan's data in",
            ConfigOption.Type.LOCAL, "titan");

    public static final ConfigOption<Boolean> SHORT_CF_NAMES = new ConfigOption<Boolean>(STORAGE_NS,"short-cf-names",
            "Whether to automatically shorten the names of frequently used column families to preserve space",
            ConfigOption.Type.FIXED, true);

    public static final String COMPRESSION_DEFAULT = "-DEFAULT-";

    public static final ConfigOption<String> COMPRESSION = new ConfigOption<String>(STORAGE_NS,"compression-algorithm",
            "An HBase Compression.Algorithm enum string which will be applied to newly created column families",
            ConfigOption.Type.MASKABLE, COMPRESSION_DEFAULT);


//    public static final String SHORT_CF_NAMES_KEY = "short-cf-names";
//    public static final boolean SHORT_CF_NAMES_DEFAULT = false;

    public static final int PORT_DEFAULT = 9160;

    public static final ConfigNamespace HBASE_CONFIGURATION_NAMESPACE = new ConfigNamespace(STORAGE_NS,"hbase-config","General HBase configuration options",true);

    public static final ImmutableMap<ConfigOption<?>, String> HBASE_CONFIGURATION = ImmutableMap.of(
            (ConfigOption<?>)GraphDatabaseConfiguration.STORAGE_HOSTS, "hbase.zookeeper.quorum",
            GraphDatabaseConfiguration.PORT, "hbase.zookeeper.property.clientPort"
    );

    private final String tableName;
    private final String compression;
    private final org.apache.hadoop.conf.Configuration hconf;

    private final ConcurrentMap<String, HBaseKeyColumnValueStore> openStores;
    private final HTablePool connectionPool;

    private final boolean shortCfNames;
    private static final BiMap<String, String> shortCfNameMap =
            ImmutableBiMap.<String, String>builder()
                    .put(VERTEXINDEX_STORE_NAME, "v")
                    .put(ID_STORE_NAME, "i")
                    .put(EDGESTORE_NAME, "s")
                    .put(EDGEINDEX_STORE_NAME, "e")
                    .put(VERTEXINDEX_STORE_NAME + LOCK_STORE_SUFFIX, "w")
                    .put(ID_STORE_NAME + LOCK_STORE_SUFFIX, "j")
                    .put(EDGESTORE_NAME + LOCK_STORE_SUFFIX, "t")
                    .put(EDGEINDEX_STORE_NAME + LOCK_STORE_SUFFIX, "f")
                    .build();

    private static final StaticBuffer FOUR_ZERO_BYTES = ByteBufferUtil.zeroBuffer(4);

    static {
        // Verify that shortCfNameMap is injective
        // Should be guaranteed by Guava BiMap, but it doesn't hurt to check
        Preconditions.checkArgument(null != shortCfNameMap);
        Collection<String> shorts = shortCfNameMap.values();
        Preconditions.checkArgument(Sets.newHashSet(shorts).size() == shorts.size());
    }

    public HBaseStoreManager(com.thinkaurelius.titan.diskstorage.configuration.Configuration config) throws StorageException {
        super(config, PORT_DEFAULT);

        this.tableName = config.get(HBASE_TABLE);

        this.compression = config.get(COMPRESSION);

        this.hconf = HBaseConfiguration.create();
        for (Map.Entry<ConfigOption<?>, String> confEntry : HBASE_CONFIGURATION.entrySet()) {
            if (config.has(confEntry.getKey())) {
                hconf.set(confEntry.getValue(), config.get(confEntry.getKey()).toString());
            }
        }

        // Copy a subset of our commons config into a Hadoop config
        int keysLoaded=0;
        Map<String,Object> configSub = config.getSubset(HBASE_CONFIGURATION_NAMESPACE);
        for (Map.Entry<String,Object> entry : configSub.entrySet()) {
            logger.debug("HBase configuration: setting {}={}", entry.getKey(), entry.getValue());
            if (entry.getValue()==null) continue;
            hconf.set(entry.getKey(), entry.getValue().toString());
            keysLoaded++;
        }

        logger.debug("HBase configuration: set a total of {} configuration values", keysLoaded);

        connectionPool = new HTablePool(hconf, connectionPoolSize);

        this.shortCfNames = config.get(SHORT_CF_NAMES);

        openStores = new ConcurrentHashMap<String, HBaseKeyColumnValueStore>();
    }

    @Override
    public Deployment getDeployment() {
        List<KeyRange> local = getLocalKeyPartition();
        return null != local && !local.isEmpty() ? Deployment.LOCAL : Deployment.REMOTE;
    }

    @Override
    public String toString() {
        return "hbase[" + tableName + "@" + super.toString() + "]";
    }

    @Override
    public void close() {
        openStores.clear();
    }


    @Override
    public StoreFeatures getFeatures() {
        // StoreFeatures features = new StoreFeatures();
        // features.supportsOrderedScan = true;
        // features.supportsUnorderedScan = true;
        // features.supportsBatchMutation = true;
        // features.supportsTxIsolation = false;
        // features.supportsMultiQuery = true;
        // features.supportsConsistentKeyOperations = true;
        // features.supportsLocking = false;
        // features.isKeyOrdered = true;
        // features.isDistributed = true;
        // features.hasLocalKeyPartition = false;
        // try {
        // features.hasLocalKeyPartition = getDeployment()==Deployment.LOCAL;
        // } catch (Exception e) {
        // logger.warn("Unexpected exception during getDeployment()", e);
        // }
        // return features;

        Configuration c = GraphDatabaseConfiguration.buildConfiguration();

        StandardStoreFeatures.Builder fb = new StandardStoreFeatures.Builder()
                .orderedScan(true).unorderedScan(true).batchMutation(true)
                .multiQuery(true).distributed(true).keyOrdered(true)
                .keyConsistent(c);

        try {
            fb.localKeyPartition(getDeployment() == Deployment.LOCAL);
        } catch (Exception e) {
            logger.warn("Unexpected exception during getDeployment()", e);
        }

        return fb.build();
    }

    @Override
    public void mutateMany(Map<String, Map<StaticBuffer, KCVMutation>> mutations, StoreTransaction txh) throws StorageException {
        final Timestamp timestamp = super.getTimestamp(txh);
        // In case of an addition and deletion with identical timestamps, the
        // deletion tombstone wins.
        // http://hbase.apache.org/book/versions.html#d244e4250
        Map<StaticBuffer, Pair<Put, Delete>> commandsPerKey = convertToCommands(mutations, timestamp.additionTime, timestamp.deletionTime);

        List<Row> batch = new ArrayList<Row>(commandsPerKey.size()); // actual batch operation

        // convert sorted commands into representation required for 'batch' operation
        for (Pair<Put, Delete> commands : commandsPerKey.values()) {
            if (commands.getFirst() != null)
                batch.add(commands.getFirst());

            if (commands.getSecond() != null)
                batch.add(commands.getSecond());
        }

        try {
            HTableInterface table = null;

            try {
                table = connectionPool.getTable(tableName);
                table.batch(batch);
                table.flushCommits();
            } finally {
                IOUtils.closeQuietly(table);
            }
        } catch (IOException e) {
            throw new TemporaryStorageException(e);
        } catch (InterruptedException e) {
            throw new TemporaryStorageException(e);
        }

        sleepAfterWrite(txh, timestamp);
    }

    @Override
    public KeyColumnValueStore openDatabase(final String longName) throws StorageException {

        HBaseKeyColumnValueStore store = openStores.get(longName);

        if (store == null) {

            final String cfName = shortCfNames ? shortenCfName(longName) : longName;

            HBaseKeyColumnValueStore newStore = new HBaseKeyColumnValueStore(this, connectionPool, tableName, cfName, longName);

            store = openStores.putIfAbsent(longName, newStore); // nothing bad happens if we loose to other thread

            if (store == null) { // ensure that CF exists only first time somebody tries to open it
                ensureColumnFamilyExists(tableName, cfName);
                store = newStore;
            }
        }

        return store;
    }

    /**
     * Given a map produced by {@link HTable#getRegionLocations()}, transform
     * each key from an {@link HRegionInfo} to a {@link KeyRange} expressing the
     * region's start and end key bounds using Titan-partitioning-friendly
     * conventions (start inclusive, end exclusive, zero bytes appended where
     * necessary to make all keys at least 4 bytes long).
     * <p/>
     * This method iterates over the entries in its map parameter and performs
     * the following conditional conversions on its keys. "Require" below means
     * either a {@link Preconditions} invocation or an assertion. HRegionInfo
     * sometimes returns start and end keys of zero length; this method replaces
     * zero length keys with null before doing any of the checks described
     * below. The parameter map and the values it contains are only read and
     * never modified.
     *
     * <ul>
     * <li>If an entry's HRegionInfo has null start and end keys, then first
     * require that the parameter map is a singleton, and then return a
     * single-entry map whose {@code KeyRange} has start and end buffers that
     * are both four bytes of zeros.</li>
     * <li>If the entry has a null end key (but non-null start key), put an
     * equivalent entry in the result map with a start key identical to the
     * input, except that zeros are appended to values less than 4 bytes long,
     * and an end key that is four bytes of zeros.
     * <li>If the entry has a null start key (but non-null end key), put an
     * equivalent entry in the result map where the start key is four bytes of
     * zeros, and the end key has zeros appended, if necessary, to make it at
     * least 4 bytes long, after which one is added to the padded value in
     * unsigned 32-bit arithmetic with overflow allowed.</li>
     * <li>Any entry which matches none of the above criteria results in an
     * equivalent entry in the returned map, except that zeros are appended to
     * both keys to make each at least 4 bytes long, and the end key is then
     * incremented as described in the last bullet point.</li>
     * </ul>
     *
     * After iterating over the parameter map, this method checks that it either
     * saw no entries with null keys, one entry with a null start key and a
     * different entry with a null end key, or one entry with both start and end
     * keys null. If any null keys are observed besides these three cases, the
     * method will die with a precondition failure.
     *
     * @param raw
     *            A map of HRegionInfo and ServerName from HBase
     * @return Titan-friendly expression of each region's rowkey boundaries
     */
    private Map<KeyRange, ServerName> normalizeKeyBounds(NavigableMap<HRegionInfo, ServerName> raw) {

        Map.Entry<HRegionInfo, ServerName> nullStart = null;
        Map.Entry<HRegionInfo, ServerName> nullEnd = null;

        ImmutableMap.Builder<KeyRange, ServerName> b = ImmutableMap.builder();

        for (Map.Entry<HRegionInfo, ServerName> e : raw.entrySet()) {
            HRegionInfo regionInfo = e.getKey();
            byte startKey[] = regionInfo.getStartKey();
            byte endKey[]   = regionInfo.getEndKey();

            if (0 == startKey.length) {
                startKey = null;
                logger.trace("Converted zero-length HBase startKey byte array to null");
            }

            if (0 == endKey.length) {
                endKey = null;
                logger.trace("Converted zero-length HBase endKey byte array to null");
            }

            if (null == startKey && null == endKey) {
                Preconditions.checkState(1 == raw.size());
                logger.debug("HBase table {} has a single region {}", tableName, regionInfo);
                // Choose arbitrary shared value = startKey = endKey
                return b.put(new KeyRange(FOUR_ZERO_BYTES, FOUR_ZERO_BYTES), e.getValue()).build();
            } else if (null == startKey) {
                logger.debug("Found HRegionInfo with null startKey on server {}: {}", e.getValue(), regionInfo);
                Preconditions.checkState(null == nullStart);
                nullStart = e;
                StaticBuffer endBuf =
                        StaticArrayBuffer.of(ByteBufferUtil.nextBiggerBufferAllowOverflow(ByteBuffer.wrap(zeroExtend(endKey))));
                // Replace null start key with zeroes
                b.put(new KeyRange(FOUR_ZERO_BYTES, endBuf), e.getValue());
            } else if (null == endKey) {
                logger.debug("Found HRegionInfo with null endKey on server {}: {}", e.getValue(), regionInfo);
                Preconditions.checkState(null == nullEnd);
                nullEnd = e;
                // Replace null end key with zeroes
                b.put(new KeyRange(StaticArrayBuffer.of(zeroExtend(startKey)), FOUR_ZERO_BYTES), e.getValue());
            } else {
                Preconditions.checkState(null != startKey);
                Preconditions.checkState(null != endKey);

                // Convert HBase's inclusive end keys into exclusive Titan end keys
                StaticBuffer startBuf = StaticArrayBuffer.of(zeroExtend(startKey));
                StaticBuffer endBuf =
                        StaticArrayBuffer.of(ByteBufferUtil.nextBiggerBufferAllowOverflow(ByteBuffer.wrap(zeroExtend(endKey))));

                b.put(new KeyRange(startBuf, endBuf), e.getValue());
            }
        }

        // Require either no null key bounds or a pair of them
        Preconditions.checkState(!(null == nullStart ^ null == nullEnd));

        // Check that every key in the result is at least 4 bytes long
        Map<KeyRange, ServerName> result = b.build();
        for (KeyRange kr : result.keySet()) {
            Preconditions.checkState(4 <= kr.getStart().length());
            Preconditions.checkState(4 <= kr.getEnd().length());
        }

        return result;
    }

    private final byte[] zeroExtend(byte[] dataToPad) {
        assert null != dataToPad;

        final int targetLength = 4;

        if (targetLength <= dataToPad.length)
            return dataToPad;

        byte padded[] = new byte[targetLength];

        for (int i = 0; i < dataToPad.length; i++)
            padded[i] = dataToPad[i];

        for (int i = dataToPad.length; i < padded.length; i++)
            padded[i] = (byte)0;

        return padded;
    }

    List<KeyRange> getLocalKeyPartition() {

        List<KeyRange> result = new LinkedList<KeyRange>();

        HTable table = null;
        try {
            table = new HTable(hconf, tableName);

            Map<KeyRange, ServerName> normed =
                    normalizeKeyBounds(table.getRegionLocations());

            for (Map.Entry<KeyRange, ServerName> e : normed.entrySet()) {
                if (NetworkUtil.isLocalConnection(e.getValue().getHostname())) {
                    result.add(e.getKey());
                    logger.debug("Found local key/row partition {} on host {}", e.getKey(), e.getValue());
                } else {
                    logger.debug("Discarding remote {}", e.getValue());
                }
            }
        } catch (MasterNotRunningException e) {
            logger.warn("Unexpected MasterNotRunningException", e);
        } catch (ZooKeeperConnectionException e) {
            logger.warn("Unexpected ZooKeeperConnectionException", e);
        } catch (IOException e) {
            logger.warn("Unexpected IOException", e);
        } finally {
            if (null != table) {
                try {
                    table.close();
                } catch (IOException e) {
                    logger.warn("Failed to close HTable {}", table, e);
                }
            }
        }

        return result;
    }

    private String shortenCfName(String longName) throws PermanentStorageException {
        final String s;
        if (shortCfNameMap.containsKey(longName)) {
            s = shortCfNameMap.get(longName);
            Preconditions.checkNotNull(s);
            logger.debug("Substituted default CF name \"{}\" with short form \"{}\" to reduce HBase KeyValue size", longName, s);
        } else {
            if (shortCfNameMap.containsValue(longName)) {
                String fmt = "Must use CF long-form name \"%s\" instead of the short-form name \"%s\" when configured with %s=true";
                String msg = String.format(fmt, shortCfNameMap.inverse().get(longName), longName, SHORT_CF_NAMES.getName());
                throw new PermanentStorageException(msg);
            }
            s = longName;
            logger.debug("Kept default CF name \"{}\" because it has no associated short form", s);
        }
        return s;
    }

    private HTableDescriptor ensureTableExists(String tableName) throws StorageException {
        HBaseAdmin adm = getAdminInterface();

        HTableDescriptor desc;

        try { // Create our table, if necessary
            if (adm.tableExists(tableName)) {
                desc = adm.getTableDescriptor(tableName.getBytes());
            } else {
                desc = new HTableDescriptor(tableName);
                adm.createTable(desc);
            }
        } catch (IOException e) {
            throw new TemporaryStorageException(e);
        }

        return desc;
    }

    private void ensureColumnFamilyExists(String tableName, String columnFamily) throws StorageException {
        HBaseAdmin adm = getAdminInterface();
        HTableDescriptor desc = ensureTableExists(tableName);

        Preconditions.checkNotNull(desc);

        HColumnDescriptor cf = desc.getFamily(columnFamily.getBytes());

        // Create our column family, if necessary
        if (cf == null) {
            try {
                adm.disableTable(tableName);
<<<<<<< HEAD
                HColumnDescriptor cdesc = new HColumnDescriptor(columnFamily);
                if (null != compression && !compression.equals(COMPRESSION_DEFAULT))
                    HBaseSupport.setCompression(cdesc, compression);
                desc.addFamily(cdesc);
                adm.modifyTable(tableName.getBytes(), desc);
=======
                cf = new HColumnDescriptor(columnFamily);
                adm.addColumn(tableName, cf);
>>>>>>> dbc446e0

                try {
                    logger.debug("Added HBase ColumnFamily {}, waiting for 1 sec. to propogate.", columnFamily);
                    Thread.sleep(1000L);
                } catch (InterruptedException ie) {
                    throw new TemporaryStorageException(ie);
                }

                adm.enableTable(tableName);
            } catch (TableNotFoundException ee) {
                logger.error("TableNotFoundException", ee);
                throw new PermanentStorageException(ee);
            } catch (org.apache.hadoop.hbase.TableExistsException ee) {
                logger.debug("Swallowing exception {}", ee);
            } catch (IOException ee) {
                throw new TemporaryStorageException(ee);
            }
        }
    }

    @Override
    public StoreTransaction beginTransaction(final TransactionHandleConfig config) throws StorageException {
        return new HBaseTransaction(config);
    }

    /**
     * Deletes the specified table with all its columns.
     * ATTENTION: Invoking this method will delete the table if it exists and therefore causes data loss.
     */
    @Override
    public void clearStorage() throws StorageException {
        HBaseAdmin adm = getAdminInterface();

        try { // first of all, check if table exists, if not - we are done
            if (!adm.tableExists(tableName)) {
                logger.debug("clearStorage() called before table {} was created, skipping.", tableName);
                return;
            }
        } catch (IOException e) {
            throw new TemporaryStorageException(e);
        }

        /*
         * The commented code is the recommended way to truncate an HBase table.
         * But it's so slow. The titan-hbase test suite takes 18 minutes to
         * complete on my machine using the Scanner method. It takes 1 hour 17
         * minutes to complete using the disable-delete-and-recreate method
         * commented below. (after - before) below is usually between 3000 and
         * 3100 ms on my machine, but it runs so many times in the test suite
         * that it adds up.
         */
//        long before = System.currentTimeMillis();
//        try {
//            adm.disableTable(tableName);
//            adm.deleteTable(tableName);
//        } catch (IOException e) {
//            throw new PermanentStorageException(e);
//        }
//        ensureTableExists(tableName);
//        long after = System.currentTimeMillis();
//        logger.debug("Dropped and recreated table {} in {} ms", tableName, after - before);

        HTable table = null;

        try {
            table = new HTable(hconf, tableName);

            Scan scan = new Scan();
            scan.setBatch(100);
            scan.setCacheBlocks(false);
            scan.setCaching(2000);
            scan.setTimeRange(0, Long.MAX_VALUE);
            scan.setMaxVersions(1);

            ResultScanner scanner = null;

            long ts = -1;

            try {
                scanner = table.getScanner(scan);

                for (Result res : scanner) {
                    Delete d = new Delete(res.getRow());
                    //Despite comment in Delete.java, LATEST_TIMESTAMP seems to be System.currentTimeMillis()
                    //LATEST_TIMESTAMP is the default for the constructor invoked above, so it's redundant anyway
                    //d.setTimestamp(HConstants.LATEST_TIMESTAMP);

                    if (-1 == ts)
                        ts = guessTimestamp(res);

                    d.setTimestamp(ts);
                    table.delete(d);
                }
            } finally {
                IOUtils.closeQuietly(scanner);
            }
        } catch (IOException e) {
            throw new TemporaryStorageException(e);
        } finally {
            IOUtils.closeQuietly(table);
        }
    }

    private static long guessTimestamp(Result res) {

        Long sampleTime = res.getMap().firstEntry().getValue().firstEntry().getValue().firstEntry().getKey();
        // Estimate timestamp unit from order of magnitude assuming UNIX epoch -- not compatible with arbitrary custom timestamps
        Preconditions.checkArgument(null != sampleTime);
        final double exponent = Math.log10(sampleTime);
        final TimestampProvider prov;

        /*
         * These exponent brackets approximately cover UNIX Epoch timestamps
         * between:
         *
         * Sat Sep 8 21:46:40 EDT 2001
         *
         * Thu Sep 26 21:46:40 EDT 33658
         *
         * Even though it won't rollover, this timestamp guessing kludge still
         * eventually be refactored away to support arbitrary timestamps
         * provided by the user. There's no good reason clearStorage() should be
         * timestamp sensitive, it's just that truncating tables in the way
         * recommended by HBase is so incredibly slow that it more than doubles
         * the walltime taken by the titan-hbase test suite.
         */
        if (12 <= exponent && exponent < 15)
            prov = Timestamps.MILLI;
        else if (15 <= exponent && exponent < 18)
            prov = Timestamps.MICRO;
        else if (18 <= exponent && exponent < 21)
            prov = Timestamps.NANO;
        else
            throw new IllegalStateException("Timestamp " + sampleTime + " does not match expected UNIX Epoch timestamp in milli-, micro-, or nanosecond units.  clearStorage() does not support custom timestamps.");

        logger.debug("Guessed timestamp provider " + prov);

        return prov.getTime();


    }

    @Override
    public String getName() {
        return tableName;
    }

    private HBaseAdmin getAdminInterface() {
        try {
            return new HBaseAdmin(hconf);
        } catch (IOException e) {
            throw new TitanException(e);
        }
    }

    /**
     * Convert Titan internal Mutation representation into HBase native commands.
     *
     * @param mutations    Mutations to convert into HBase commands.
     * @param putTimestamp The timestamp to use for Put commands.
     * @param delTimestamp The timestamp to use for Delete commands.
     * @return Commands sorted by key converted from Titan internal representation.
     * @throws PermanentStorageException
     */
    private Map<StaticBuffer, Pair<Put, Delete>> convertToCommands(Map<String, Map<StaticBuffer, KCVMutation>> mutations,
                                                                   final long putTimestamp,
                                                                   final long delTimestamp) throws PermanentStorageException {
        Map<StaticBuffer, Pair<Put, Delete>> commandsPerKey = new HashMap<StaticBuffer, Pair<Put, Delete>>();

        for (Map.Entry<String, Map<StaticBuffer, KCVMutation>> entry : mutations.entrySet()) {

            String cfString = getCfNameForStoreName(entry.getKey());
            byte[] cfName = cfString.getBytes();

            for (Map.Entry<StaticBuffer, KCVMutation> m : entry.getValue().entrySet()) {
                byte[] key = m.getKey().as(StaticBuffer.ARRAY_FACTORY);
                KCVMutation mutation = m.getValue();

                Pair<Put, Delete> commands = commandsPerKey.get(m.getKey());

                if (commands == null) {
                    commands = new Pair<Put, Delete>();
                    commandsPerKey.put(m.getKey(), commands);
                }

                if (mutation.hasDeletions()) {
                    if (commands.getSecond() == null) {
                        Delete d = new Delete(key);
                        d.setTimestamp(delTimestamp);
                        commands.setSecond(d);
                    }

                    for (StaticBuffer b : mutation.getDeletions()) {
                        commands.getSecond().deleteColumns(cfName, b.as(StaticBuffer.ARRAY_FACTORY), delTimestamp);
                    }
                }

                if (mutation.hasAdditions()) {
                    if (commands.getFirst() == null) {
                        Put p = new Put(key, putTimestamp);
                        commands.setFirst(p);
                    }

                    for (Entry e : mutation.getAdditions()) {
                        commands.getFirst().add(cfName,
                                e.getColumnAs(StaticBuffer.ARRAY_FACTORY),
                                putTimestamp,
                                e.getValueAs(StaticBuffer.ARRAY_FACTORY));
                    }
                }
            }
        }

        return commandsPerKey;
    }

    private String getCfNameForStoreName(String storeName) throws PermanentStorageException {
        return shortCfNames ? shortenCfName(storeName) : storeName;
    }
}<|MERGE_RESOLUTION|>--- conflicted
+++ resolved
@@ -465,16 +465,10 @@
         if (cf == null) {
             try {
                 adm.disableTable(tableName);
-<<<<<<< HEAD
                 HColumnDescriptor cdesc = new HColumnDescriptor(columnFamily);
                 if (null != compression && !compression.equals(COMPRESSION_DEFAULT))
                     HBaseSupport.setCompression(cdesc, compression);
-                desc.addFamily(cdesc);
-                adm.modifyTable(tableName.getBytes(), desc);
-=======
-                cf = new HColumnDescriptor(columnFamily);
-                adm.addColumn(tableName, cf);
->>>>>>> dbc446e0
+                adm.addColumn(tableName, cdesc);
 
                 try {
                     logger.debug("Added HBase ColumnFamily {}, waiting for 1 sec. to propogate.", columnFamily);
