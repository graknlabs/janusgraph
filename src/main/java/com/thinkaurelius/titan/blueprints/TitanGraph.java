package com.thinkaurelius.titan.blueprints;

import com.google.common.base.Preconditions;
import com.google.common.collect.HashMultimap;
import com.google.common.collect.Multimap;
import com.thinkaurelius.titan.blueprints.util.TitanEdgeSequence;
import com.thinkaurelius.titan.blueprints.util.TitanVertexSequence;
import com.thinkaurelius.titan.blueprints.util.TransactionWrapper;
import com.thinkaurelius.titan.configuration.GraphDatabaseConfiguration;
import com.thinkaurelius.titan.core.*;
import com.thinkaurelius.titan.exceptions.InvalidNodeException;
import com.tinkerpop.blueprints.pgm.*;
import com.tinkerpop.blueprints.pgm.Edge;
import com.tinkerpop.blueprints.pgm.impls.Parameter;
import com.tinkerpop.blueprints.pgm.impls.StringFactory;

import java.util.*;

public class TitanGraph implements TransactionalGraph, IndexableGraph {

    private static final String INTERNAL_PREFIX = "#!bp!#";
    private static final String indexNameProperty = INTERNAL_PREFIX + "indexname";
    private static final String globalTagProperty = INTERNAL_PREFIX + "tag";
<<<<<<< HEAD
    private static final String indexEverythingProperty = INTERNAL_PREFIX + "indexeverything";
    
=======
>>>>>>> fefc3b28
    private static final String indexTag = "index";

    private final GraphDatabase db;
    private int bufferSize = 0;
    
    private boolean indexEveryProperty;

    private final ThreadLocal<TransactionWrapper> txs =  new ThreadLocal<TransactionWrapper>() {

        protected TransactionWrapper initialValue() {
            return null;
        }

        protected void finalize() throws Throwable {
            TransactionWrapper txw = get();
            if (txw!=null) {
                GraphTransaction tx = txw.getTransaction();
                tx.commit();
                openTx.remove(tx);
            }
            remove();
            super.finalize();
        }

    };

    private final WeakHashMap<GraphTransaction,Boolean> openTx = new WeakHashMap<GraphTransaction, Boolean>(4);

    
    public TitanGraph(final String directory) {
        this(new GraphDatabaseConfiguration(directory));
    }
    
    public TitanGraph(final GraphDatabaseConfiguration config) {
        this(config.openDatabase());
    }
    
    public TitanGraph(final GraphDatabase db) {
        this.db=db;
        //Verify that database has been setup correctly
        GraphTransaction tx = db.startTransaction();
        if (!tx.containsEdgeType(indexNameProperty)) {
            //Create initial state
            PropertyType idx = tx.createEdgeType().withName(indexNameProperty).
                    category(EdgeCategory.Simple).
                    setIndex(PropertyIndex.Standard).
                    dataType(String.class).makePropertyType();
            tx.createEdgeType().withName(globalTagProperty).
                    category(EdgeCategory.Simple).
                    setIndex(PropertyIndex.Standard).
                    dataType(String.class).makePropertyType();
            PropertyType idxevery = tx.createEdgeType().withName(indexEverythingProperty).
                    category(EdgeCategory.Simple).
                    setIndex(PropertyIndex.None).
                    dataType(Boolean.class).makePropertyType();
            indexEveryProperty = true;
            idx.createProperty(idxevery,indexEveryProperty);
        } else {
            indexEveryProperty = tx.getPropertyType(indexNameProperty).getAttribute(indexEverythingProperty,Boolean.class).booleanValue();
        }
        tx.commit();
    }

    @Override
    public String toString() {
        return StringFactory.graphString(this,"Titan");
    }

    @Override
<<<<<<< HEAD
    public Vertex addVertex(Object id) {
        TitanVertex v = new TitanVertex(getAutoStartTx().createNode(),this);
        return v;
=======
    public Vertex addVertex(final Object id) {
        return new TitanVertex(getAutoStartTx().createNode());
>>>>>>> fefc3b28
    }

    @Override
    public Vertex getVertex(final Object id) {
        GraphTransaction tx = getAutoStartTx();
        if (null == id)
            throw new IllegalArgumentException("Element identifier cannot be null");

        try {
            final Long longId;
            if (id instanceof Long)
                longId = (Long) id;
            else
                longId = Double.valueOf(id.toString()).longValue();
            Node node = tx.getNode(longId);
            return new TitanVertex(node,this);
        } catch (InvalidNodeException e) {
            return null;
        } catch (NumberFormatException e) {
            return null;
        }
    }

    @Override
<<<<<<< HEAD
    public void removeVertex(Vertex vertex) {
        Node n = ((TitanVertex)vertex).getRawElement();
        //Delete all edges
        Iterator<com.thinkaurelius.titan.core.Edge> iter = n.getEdgeIterator();
        while (iter.hasNext()) {
            iter.next();
            iter.remove();
        }
        n.delete();
        operation();
=======
    public void removeVertex(final Vertex vertex) {
        ((TitanVertex)vertex).getRawElement().delete();
>>>>>>> fefc3b28
    }

    @Override
    public Iterable<Vertex> getVertices() {
        GraphTransaction tx = getAutoStartTx();
        return new TitanVertexSequence(this,tx.getAllNodes());
    }

    @Override
<<<<<<< HEAD
    public Edge addEdge(Object id, Vertex start, Vertex end, String s) {
        if (s.startsWith(INTERNAL_PREFIX)) throw new IllegalArgumentException("Edge labels cannot start with prefix " + INTERNAL_PREFIX);
        GraphTransaction tx = getAutoStartTx();
        if (!tx.containsEdgeType(s)) {
            GraphTransaction tx2 = db.startTransaction();
            tx2.createEdgeType().withName(s).withDirectionality(Directionality.Directed).category(EdgeCategory.Labeled).makeRelationshipType();
            tx2.commit();
        }
        Node startNode = ((TitanVertex)start).getRawElement();
        Node endNode = ((TitanVertex)end).getRawElement();
        Relationship r = tx.createRelationship(s,startNode,endNode);
        operation();
        return new TitanEdge(r,this);
=======
    public Edge addEdge(final Object id, final Vertex outVertex, final Vertex inVertex, final String label) {
        if (label.startsWith(INTERNAL_PREFIX)) throw new IllegalArgumentException("Edge labels cannot start with prefix " + INTERNAL_PREFIX);
        Node startNode = ((TitanVertex)outVertex).getRawElement();
        Node endNode = ((TitanVertex)inVertex).getRawElement();
        Relationship r = getAutoStartTx().createRelationship(label,startNode,endNode);
        return new TitanEdge(r);
>>>>>>> fefc3b28
    }

    @Override
    public Edge getEdge(final Object id) {
        throw new UnsupportedOperationException("Edges cannot be retrieved by ID.");
    }

    @Override
    public void removeEdge(final Edge edge) {
        ((TitanEdge)edge).getRawElement().delete();
        operation();
    }

    @Override
    public Iterable<Edge> getEdges() {
        GraphTransaction tx = getAutoStartTx();
        return new TitanEdgeSequence(this,tx.getAllRelationships());
    }

    @Override
    public void clear() {
        if (txs.get()!=null) stopTransaction(Conclusion.FAILURE);
        
        //TODO: remove everything from disk
//        GraphTransaction tx = db.startTransaction();
//        List<Node> nodes = new ArrayList<Node>();
//        for (Node node : tx.getAllNodes()) {
//            Iterator<com.thinkaurelius.titan.core.Edge> iter = node.getEdgeIterator();
//            while (iter.hasNext()) {
//                com.thinkaurelius.titan.core.Edge e = iter.next();
//                iter.remove();
//            }
//            nodes.add(node);
//        }
//        for (Node node : nodes) node.delete();
//        tx.commit();
    }



    /** ==================== Indexable Graph ================= **/

    PropertyType getPropertyType(String name) {
        GraphTransaction tx = getAutoStartTx();
        if (!tx.containsEdgeType(name))  {
            GraphTransaction tx2 = db.startTransaction();
            getPropertyType(tx2,name,false,Object.class);
            tx2.commit();
        }
        return tx.getPropertyType(name);
    }

    private PropertyType getPropertyType(GraphTransaction tx, String name, boolean index, Class<?> datatype) {
        if (name.startsWith(INTERNAL_PREFIX)) throw new IllegalArgumentException("Keys cannot start with prefix " + INTERNAL_PREFIX);
        if (tx.containsEdgeType(name)) {
            PropertyType t = tx.getPropertyType(name);
            if (index && t.getIndexType()==PropertyIndex.None) 
                throw new UnsupportedOperationException("Need to define particular index key before it is being used!");
            return t;
        } else {
            index = index || indexEveryProperty;
            EdgeTypeMaker etm = tx.createEdgeType();
            etm.withName(name).category(EdgeCategory.Simple).functional(true).dataType(datatype);

            if (index) etm.setIndex(PropertyIndex.Standard);

            PropertyType t= etm.makePropertyType();

            if (indexEveryProperty) t.createProperty(indexNameProperty,Index.VERTICES);
            t.createProperty(globalTagProperty,indexTag);
            return t;
        }
    }

    @Override
    public <T extends Element> Index<T> createManualIndex(final String indexName, final Class<T> indexClass, final Parameter... indexParameters) {
        throw new UnsupportedOperationException("Manual indexes are not supported by Titan");
    }

    @Override
    public <T extends Element> AutomaticIndex<T> createAutomaticIndex(final String indexName, final Class<T> indexClass, final Set<String> autoIndexKeys, final Parameter... parameters) {
        Preconditions.checkNotNull(indexName);
        Preconditions.checkArgument(autoIndexKeys!=null,"Global indexes are not supported. Use " + Index.VERTICES + " instead.");
        Preconditions.checkArgument(!autoIndexKeys.isEmpty(),"Need to specify index keys");
        Preconditions.checkArgument(indexClass.isAssignableFrom(Vertex.class),"Can only index vertices");


        Class<?> datatype = null;
        if (parameters.length>0) {
            Parameter<String,Class<?>> clazz = parameters[0];        
            datatype = clazz.getValue();
        } else datatype = Object.class;

        GraphTransaction tx = db.startTransaction();
        try {
            for (String key : autoIndexKeys) {
                PropertyType t= getPropertyType(tx,key,true,datatype);
                assert t.getIndexType()==PropertyIndex.Standard;
                t.createProperty(indexNameProperty,indexName);
            }
            tx.commit();
        } finally {
            if (tx.isOpen()) tx.abort();
        }

        return new TitanIndex(this,indexName,autoIndexKeys,TitanVertex.class);
    }

    @Override
    public <T extends Element> Index<T> getIndex(final String indexName, final Class<T> indexClass) {
        Set<String> keys = new HashSet<String>();
        GraphTransaction tx = db.startTransaction();
        for (Node node : tx.getNodesByAttribute(indexNameProperty, indexName)) {
            Preconditions.checkArgument(node instanceof PropertyType);
            keys.add(((PropertyType)node).getName());
        }
        tx.commit();
        if (keys.isEmpty()) throw new IllegalArgumentException("Unknown index: " + indexName);
        else return new TitanIndex(this,indexName,keys,TitanVertex.class);
    }

    @Override
    public Iterable<Index<? extends Element>> getIndices() {
        HashMultimap<String,String> properties = HashMultimap.create();
        GraphTransaction tx = db.startTransaction();
        for (Node node : tx.getNodesByAttribute(globalTagProperty, indexTag)) {
            Preconditions.checkArgument(node instanceof PropertyType);
            PropertyType pt = (PropertyType)node;

            for (Property p : pt.getProperties(indexNameProperty)) {
                properties.put(p.getString(),pt.getName());
            }
        }
        tx.commit();
        List<Index<? extends Element>> indexes = new ArrayList<Index<? extends Element>>();
        for (String indexName : properties.keySet()) {
            indexes.add(new TitanIndex(this,indexName,properties.get(indexName),TitanVertex.class));
        }
        return indexes;
    }

    @Override
    public void dropIndex(String s) {
        GraphTransaction tx = db.startTransaction();
        if (s.equals(Index.VERTICES)) {
            indexEveryProperty=false;
            PropertyType element = tx.getPropertyType(indexNameProperty);
            Iterator<Property> iter = element.getPropertyIterator(indexEverythingProperty);
            while(iter.hasNext()) {
                iter.next();
                iter.remove();
            }
            element.createProperty(indexEverythingProperty,false);
        }
        for (Node node : tx.getNodesByAttribute(indexNameProperty, Index.VERTICES)) {
            Preconditions.checkArgument(node instanceof PropertyType);
            Iterator<Property> iter = node.getPropertyIterator(indexNameProperty);
            while(iter.hasNext()) {
                if (iter.next().getString().equals(s)) {
                    iter.remove();
                }
            }
        }
        tx.commit();
    }

    Set<Node> indexRetrieval(String type, Object attribute) {
        return getAutoStartTx().getNodesByAttribute(type,attribute);
    }

    /** ==================== Transactional Graph ================= **/

    @Override
<<<<<<< HEAD
    public void setMaxBufferSize(int i) {
        Preconditions.checkArgument(i>=0);
        bufferSize=i;
=======
    public void setMaxBufferSize(final int i) {
        if (i!=0) throw new UnsupportedOperationException("Does not support buffer size other than 0");
>>>>>>> fefc3b28
    }

    @Override
    public int getMaxBufferSize() {
        return bufferSize;
    }

    @Override
    public int getCurrentBufferSize() {
        TransactionWrapper txw = txs.get();
        if (txw==null) return 0;
        else return txw.getCurrentBufferSize();
    }

    void operation() {
        TransactionWrapper txw = txs.get();
        if (txw==null) throw new IllegalStateException("A transaction has not yet been started.");
        txw.operation();
    }


    @Override
<<<<<<< HEAD
    public void stopTransaction(Conclusion conclusion) {
        if (txs.get()==null) return;
        GraphTransaction tx = txs.get().getTransaction();
        if (tx==null || tx.isClosed())
            throw new IllegalStateException("Inconsistent transactional state.");
=======
    public void stopTransaction(final Conclusion conclusion) {
        GraphTransaction tx = txs.get();
        if (tx==null || tx.isClosed()) throw new IllegalStateException("A transaction has not yet been started.");
>>>>>>> fefc3b28
        switch(conclusion) {
            case SUCCESS: tx.commit(); break;
            case FAILURE: tx.abort(); break;
            default: throw new AssertionError("Unrecognized conclusion: " + conclusion);
        }
        txs.remove();
        openTx.remove(tx);
    }

    private GraphTransaction internalStartTransaction() {
        GraphTransaction tx = db.startTransaction();
        txs.set(new TransactionWrapper(tx,bufferSize));
        openTx.put(tx,Boolean.TRUE);
        return tx;
    }

    @Override
    public void startTransaction() {
        //if (txs.get()!=null) throw new IllegalStateException("Nested transactions are not supported!");
        getAutoStartTx();
    }
    
    private GraphTransaction getAutoStartTx() {
        GraphTransaction tx = null;
        if (txs.get()==null) {
            tx=internalStartTransaction();
        } else tx=txs.get().getTransaction();
        return tx;
    }


    @Override
    public void shutdown() {
        if (txs.get()!=null) stopTransaction(Conclusion.SUCCESS);
        for (GraphTransaction tx : openTx.keySet()) {
            tx.commit();
        }
        db.close();
    }


}<|MERGE_RESOLUTION|>--- conflicted
+++ resolved
@@ -21,11 +21,8 @@
     private static final String INTERNAL_PREFIX = "#!bp!#";
     private static final String indexNameProperty = INTERNAL_PREFIX + "indexname";
     private static final String globalTagProperty = INTERNAL_PREFIX + "tag";
-<<<<<<< HEAD
     private static final String indexEverythingProperty = INTERNAL_PREFIX + "indexeverything";
     
-=======
->>>>>>> fefc3b28
     private static final String indexTag = "index";
 
     private final GraphDatabase db;
@@ -95,14 +92,9 @@
     }
 
     @Override
-<<<<<<< HEAD
     public Vertex addVertex(Object id) {
         TitanVertex v = new TitanVertex(getAutoStartTx().createNode(),this);
         return v;
-=======
-    public Vertex addVertex(final Object id) {
-        return new TitanVertex(getAutoStartTx().createNode());
->>>>>>> fefc3b28
     }
 
     @Override
@@ -127,7 +119,6 @@
     }
 
     @Override
-<<<<<<< HEAD
     public void removeVertex(Vertex vertex) {
         Node n = ((TitanVertex)vertex).getRawElement();
         //Delete all edges
@@ -138,10 +129,6 @@
         }
         n.delete();
         operation();
-=======
-    public void removeVertex(final Vertex vertex) {
-        ((TitanVertex)vertex).getRawElement().delete();
->>>>>>> fefc3b28
     }
 
     @Override
@@ -151,7 +138,6 @@
     }
 
     @Override
-<<<<<<< HEAD
     public Edge addEdge(Object id, Vertex start, Vertex end, String s) {
         if (s.startsWith(INTERNAL_PREFIX)) throw new IllegalArgumentException("Edge labels cannot start with prefix " + INTERNAL_PREFIX);
         GraphTransaction tx = getAutoStartTx();
@@ -165,14 +151,6 @@
         Relationship r = tx.createRelationship(s,startNode,endNode);
         operation();
         return new TitanEdge(r,this);
-=======
-    public Edge addEdge(final Object id, final Vertex outVertex, final Vertex inVertex, final String label) {
-        if (label.startsWith(INTERNAL_PREFIX)) throw new IllegalArgumentException("Edge labels cannot start with prefix " + INTERNAL_PREFIX);
-        Node startNode = ((TitanVertex)outVertex).getRawElement();
-        Node endNode = ((TitanVertex)inVertex).getRawElement();
-        Relationship r = getAutoStartTx().createRelationship(label,startNode,endNode);
-        return new TitanEdge(r);
->>>>>>> fefc3b28
     }
 
     @Override
@@ -346,14 +324,9 @@
     /** ==================== Transactional Graph ================= **/
 
     @Override
-<<<<<<< HEAD
     public void setMaxBufferSize(int i) {
         Preconditions.checkArgument(i>=0);
         bufferSize=i;
-=======
-    public void setMaxBufferSize(final int i) {
-        if (i!=0) throw new UnsupportedOperationException("Does not support buffer size other than 0");
->>>>>>> fefc3b28
     }
 
     @Override
@@ -376,17 +349,11 @@
 
 
     @Override
-<<<<<<< HEAD
-    public void stopTransaction(Conclusion conclusion) {
+    public void stopTransaction(final Conclusion conclusion) {
         if (txs.get()==null) return;
         GraphTransaction tx = txs.get().getTransaction();
         if (tx==null || tx.isClosed())
             throw new IllegalStateException("Inconsistent transactional state.");
-=======
-    public void stopTransaction(final Conclusion conclusion) {
-        GraphTransaction tx = txs.get();
-        if (tx==null || tx.isClosed()) throw new IllegalStateException("A transaction has not yet been started.");
->>>>>>> fefc3b28
         switch(conclusion) {
             case SUCCESS: tx.commit(); break;
             case FAILURE: tx.abort(); break;
