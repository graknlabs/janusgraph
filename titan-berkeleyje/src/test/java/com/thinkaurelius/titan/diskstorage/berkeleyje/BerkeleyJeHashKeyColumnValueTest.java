package com.thinkaurelius.titan.diskstorage.berkeleyje;

import com.thinkaurelius.titan.BerkeleyJeStorageSetup;
import com.thinkaurelius.titan.diskstorage.HashKeyColumnValueStoreTest;
import com.thinkaurelius.titan.diskstorage.StorageException;
import com.thinkaurelius.titan.diskstorage.keycolumnvalue.KeyColumnValueStoreManager;
import com.thinkaurelius.titan.diskstorage.keycolumnvalue.keyvalue.OrderedKeyValueStoreManagerAdapter;

import org.apache.commons.configuration.Configuration;
import org.junit.Test;

public class BerkeleyJeHashKeyColumnValueTest extends HashKeyColumnValueStoreTest {

    public KeyColumnValueStoreManager openStorageManager() throws StorageException {
        Configuration config = BerkeleyJeStorageSetup.getBerkeleyJEStorageConfiguration();
        BerkeleyJEStoreManager sm = new BerkeleyJEStoreManager(config);

        // prefixed store doesn't support scan, because prefix is hash of a key which makes it un-ordered
        sm.features.supportsScan = false;

        return new OrderedKeyValueStoreManagerAdapter(sm);
    }
<<<<<<< HEAD
    
    @Test
    @Override
    public void testGetKeysWithKeyRange() {
        // Requires ordered keys, but we are using hash prefix
    }
    
    @Test
    @Override
    public void testOrderedGetKeysRespectsKeyLimit() {
        // Requires ordered keys, but we are using hash prefix
=======

    @Override
    public void testGetKeysWithSliceQuery() throws Exception {
        // This is not going to work as getKeys(SliceQuery) is not supported by ordered store and
        // as this store is going to be prefixed it also means that we can't use getKeys(KeyRangeQuery)
>>>>>>> 2c41834e
    }
}<|MERGE_RESOLUTION|>--- conflicted
+++ resolved
@@ -1,4 +1,4 @@
-package com.thinkaurelius.titan.diskstorage.berkeleyje;
+    package com.thinkaurelius.titan.diskstorage.berkeleyje;
 
 import com.thinkaurelius.titan.BerkeleyJeStorageSetup;
 import com.thinkaurelius.titan.diskstorage.HashKeyColumnValueStoreTest;
@@ -16,11 +16,11 @@
         BerkeleyJEStoreManager sm = new BerkeleyJEStoreManager(config);
 
         // prefixed store doesn't support scan, because prefix is hash of a key which makes it un-ordered
-        sm.features.supportsScan = false;
+        sm.features.supportsUnorderedScan = false;
+        sm.features.supportsOrderedScan = false;
 
         return new OrderedKeyValueStoreManagerAdapter(sm);
     }
-<<<<<<< HEAD
     
     @Test
     @Override
@@ -32,12 +32,5 @@
     @Override
     public void testOrderedGetKeysRespectsKeyLimit() {
         // Requires ordered keys, but we are using hash prefix
-=======
-
-    @Override
-    public void testGetKeysWithSliceQuery() throws Exception {
-        // This is not going to work as getKeys(SliceQuery) is not supported by ordered store and
-        // as this store is going to be prefixed it also means that we can't use getKeys(KeyRangeQuery)
->>>>>>> 2c41834e
     }
 }