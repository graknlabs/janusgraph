--- conflicted
+++ resolved
@@ -4,11 +4,7 @@
     <parent>
         <groupId>com.thinkaurelius.titan</groupId>
         <artifactId>titan</artifactId>
-<<<<<<< HEAD
         <version>0.4.0-SNAPSHOT</version>
-=======
-        <version>0.3.1</version>
->>>>>>> 2285a80b
         <relativePath>../pom.xml</relativePath>
     </parent>
     <artifactId>titan-cassandra</artifactId>
