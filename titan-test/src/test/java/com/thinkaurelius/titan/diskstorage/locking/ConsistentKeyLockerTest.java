--- conflicted
+++ resolved
@@ -24,17 +24,14 @@
 import com.google.common.collect.ImmutableList;
 import com.google.common.collect.ImmutableMap;
 import com.google.common.collect.Maps;
-<<<<<<< HEAD
 import com.thinkaurelius.titan.diskstorage.Entry;
 import com.thinkaurelius.titan.diskstorage.EntryList;
 import com.thinkaurelius.titan.diskstorage.PermanentStorageException;
 import com.thinkaurelius.titan.diskstorage.StaticBuffer;
 import com.thinkaurelius.titan.diskstorage.StorageException;
 import com.thinkaurelius.titan.diskstorage.TemporaryStorageException;
-=======
 import com.thinkaurelius.titan.diskstorage.*;
 import com.thinkaurelius.titan.diskstorage.configuration.Configuration;
->>>>>>> 0382132b
 import com.thinkaurelius.titan.diskstorage.keycolumnvalue.KeyColumnValueStore;
 import com.thinkaurelius.titan.diskstorage.keycolumnvalue.KeySliceQuery;
 import com.thinkaurelius.titan.diskstorage.keycolumnvalue.StoreManager;
@@ -45,12 +42,10 @@
 import com.thinkaurelius.titan.diskstorage.locking.consistentkey.LockCleanerService;
 import com.thinkaurelius.titan.diskstorage.util.ByteBufferUtil;
 import com.thinkaurelius.titan.diskstorage.util.KeyColumn;
-<<<<<<< HEAD
 import com.thinkaurelius.titan.diskstorage.util.StaticArrayBuffer;
 import com.thinkaurelius.titan.diskstorage.util.StaticArrayEntry;
 import com.thinkaurelius.titan.diskstorage.util.StaticArrayEntryList;
 import com.thinkaurelius.titan.diskstorage.util.TimestampProvider;
-=======
 
 import org.easymock.EasyMock;
 import org.easymock.IMocksControl;
@@ -68,7 +63,6 @@
 
 import static org.easymock.EasyMock.*;
 import static org.junit.Assert.*;
->>>>>>> 0382132b
 
 
 public class ConsistentKeyLockerTest {
@@ -164,23 +158,20 @@
         store = ctrl.createMock(KeyColumnValueStore.class);
         mediator = ctrl.createMock(LocalLockMediator.class);
         lockState = ctrl.createMock(LockerState.class);
-<<<<<<< HEAD
         locker = getDefaultBuilder().build();
-=======
-        locker = new ConsistentKeyLocker.Builder(store, manager)
-                .times(times)
-                .mediator(mediator)
-                .internalState(lockState)
-                .lockExpireNS(defaultExpireNS, TimeUnit.NANOSECONDS)
-                .lockWaitNS(defaultWaitNS, TimeUnit.NANOSECONDS)
-                .rid(defaultLockRid).build();
+//        locker = new ConsistentKeyLocker.Builder(store, manager)
+//                .times(times)
+//                .mediator(mediator)
+//                .internalState(lockState)
+//                .lockExpireNS(defaultExpireNS, TimeUnit.NANOSECONDS)
+//                .lockWaitNS(defaultWaitNS, TimeUnit.NANOSECONDS)
+//                .rid(defaultLockRid).build();
 
 
         expect(defaultTxCfg.getTimestampProvider()).andReturn(times).anyTimes();
         expect(otherTxCfg.getTimestampProvider()).andReturn(times).anyTimes();
 
         relaxedCtrl.replay();
->>>>>>> 0382132b
     }
 
     @After
@@ -1110,7 +1101,7 @@
     }
 
     private ConsistentKeyLocker.Builder getDefaultBuilder() {
-        return new ConsistentKeyLocker.Builder(store)
+        return new ConsistentKeyLocker.Builder(store, manager)
             .times(times)
             .mediator(mediator)
             .internalState(lockState)
