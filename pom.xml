--- conflicted
+++ resolved
@@ -57,15 +57,9 @@
         <url>git@github.com:thinkaurelius/titan.git</url>
     </scm>
     <properties>
-<<<<<<< HEAD
         <titan.version>0.4.0-SNAPSHOT</titan.version>
         <titan.compatible.versions>0.3.0,0.3.1</titan.compatible.versions>
-        <tinkerpop.version>2.3.0</tinkerpop.version>
-=======
-        <titan.version>0.3.1</titan.version>
-        <titan.compatible.versions>0.3.1,0.3.0</titan.compatible.versions>
         <tinkerpop.version>2.4.0-SNAPSHOT</tinkerpop.version>
->>>>>>> 0f88d61d
         <junit.version>4.8.1</junit.version>
         <metrics.version>3.0.0-BETA3</metrics.version>
         <project.build.sourceEncoding>UTF-8</project.build.sourceEncoding>
