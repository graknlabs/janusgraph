<project xmlns="http://maven.apache.org/POM/4.0.0" xmlns:xsi="http://www.w3.org/2001/XMLSchema-instance" xsi:schemaLocation="http://maven.apache.org/POM/4.0.0 http://maven.apache.org/xsd/maven-4.0.0.xsd">
    <modelVersion>4.0.0</modelVersion>
    <parent>
        <groupId>org.sonatype.oss</groupId>
        <artifactId>oss-parent</artifactId>
        <version>7</version>
    </parent>
    <groupId>com.thinkaurelius.titan</groupId>
    <artifactId>titan</artifactId>
    <version>0.5.0-SNAPSHOT</version>
    <packaging>pom</packaging>
    <prerequisites>
        <maven>2.2.1</maven>
    </prerequisites>
    <name>Titan: Distributed Graph Database</name>
    <url>http://thinkaurelius.github.com/titan/</url>

    <description>
        Titan is a distributed graph database optimized for processing massive-scale graphs represented over a machine
        cluster.
        Titan separates the concerns of graph processing and manipulation from storing the graph on disk,
        delegating that concern to an extensible set of persistence solutions.
    </description>
    <developers>
        <developer>
            <name>Matthias Broecheler</name>
            <email>me@matthiasb.com</email>
            <url>http://matthiasb.com</url>
        </developer>
        <developer>
            <name>Daniel LaRocque</name>
            <email>dalaro@hopcount.org</email>
        </developer>
        <developer>
            <name>Pavel Yaskevich</name>
            <email>povel.y@gmail.com</email>
            <url>http://github.com/xedin</url>
        </developer>
    </developers>
    <contributors>
        <contributor>
            <name>Marko A. Rodriguez</name>
            <email>marko@markorodriguez.com</email>
            <url>http://markorodriguez.com</url>
        </contributor>
    </contributors>
    <inceptionYear>2012</inceptionYear>
    <licenses>
        <license>
            <name>The Apache Software License, Version 2.0</name>
            <url>http://www.apache.org/licenses/LICENSE-2.0.txt</url>
        </license>
    </licenses>
    <scm>
        <connection>scm:git:git@github.com:thinkaurelius/titan.git</connection>
        <developerConnection>scm:git:git@github.com:thinkaurelius/titan.git</developerConnection>
        <url>git@github.com:thinkaurelius/titan.git</url>
      <tag>HEAD</tag>
  </scm>
    <properties>
<<<<<<< HEAD
        <titan.compatible.versions>0.5.0-SNAPSHOT</titan.compatible.versions>
=======
        <titan.compatible.versions>0.4.0</titan.compatible.versions>
>>>>>>> 94e75d3f
        <tinkerpop.version>2.4.0</tinkerpop.version>
        <junit.version>4.11</junit.version>
        <cassandra.version>1.2.2</cassandra.version>
        <metrics.version>3.0.0-BETA3</metrics.version>
        <metrics2.version>2.1.2</metrics2.version>
        <metrics3.version>3.0.0-BETA3</metrics3.version>
        <slf4j.version>1.7.5</slf4j.version>
        <jackson1.version>1.9.2</jackson1.version>
        <jackson2.version>2.1.2</jackson2.version>
        <commons.beanutils.version>1.7.0</commons.beanutils.version>
        <asm3.version>3.1</asm3.version>
        <asm4.version>4.0</asm4.version>
        <jersey.version>1.17</jersey.version>
        <jna.version>3.2.7</jna.version>
        <kuali.s3.wagon.version>1.1.20</kuali.s3.wagon.version>
        <project.build.sourceEncoding>UTF-8</project.build.sourceEncoding>
        <project.reporting.outputEncoding>UTF-8</project.reporting.outputEncoding>
        <titan.testdir>${project.build.directory}/titan-test</titan.testdir>
        <gpg.skip>false</gpg.skip>
        <perf.jvm.opts />
        <default.test.jvm.opts>-Xms256m -Xmx768m ${test.extra.jvm.opts}</default.test.jvm.opts>
        <mem.jvm.opts>-Xms256m -Xmx256m -XX:+HeapDumpOnOutOfMemoryError ${test.extra.jvm.opts}</mem.jvm.opts>
        <test.extra.jvm.opts />
        <titan.classifier />
    </properties>
    <modules>
        <module>titan-core</module>
        <module>titan-test</module>
        <module>titan-berkeleyje</module>
        <module>titan-cassandra</module>
        <module>titan-hbase</module>
        <module>titan-es</module>
        <module>titan-lucene</module>
        <module>titan-hazelcast</module>
        <module>titan-rexster</module>
        <module>titan-all</module>
        <module>titan-site</module>
        <module>titan-dist</module>
    </modules>
    <build>
        <directory>${basedir}/target</directory>
        <plugins>
            <plugin>
                <artifactId>maven-enforcer-plugin</artifactId>
                <version>1.3.1</version>
                <executions>
                    <execution>
                        <id>enforce-dependency-convergence</id>
                        <goals>
                            <goal>enforce</goal>
                        </goals>
                        <configuration>
                            <rules>
                                <DependencyConvergence />
                            </rules>
                        </configuration>
                    </execution>
                </executions>
            </plugin>
            <plugin>
                <artifactId>maven-release-plugin</artifactId>
                <configuration>
                    <!--
                      Only release:perform uses this configuration
                      setting; release:prepare doesn't care and always
                      runs "clean verify"
                    -->
                    <goals>javadoc:aggregate deploy</goals>

                    <!--
                      Tell the release plugin to never "git push".
                      When releasing, you have to manually issue "git
                      push" between release:prepare and
                      release:perform.  You'll have to push both the
                      branch you're releasing and the tag
                      release:prepare locally created.
                    -->
                    <pushChanges>false</pushChanges>

                    <!--
                      @{...} is a special variable interpolation
                      syntax that uses the target release version
                      instead of the pom's actual version, which is
                      usually a -SNAPSHOT version when this setting
                      gets evaluated.
                    -->
                    <tagNameFormat>@{project.version}</tagNameFormat>

                    <!--
                      The release:perform goal activates these
                      profiles when it invokes maven with the <goals>
                      listed above.  Release engineering specific to
                      release:perform and disabled during non-release
                      operation should be encapsulated with the
                      profile id listed below.
                    -->
                    <releaseProfiles>aurelius-release</releaseProfiles>

                    <!-- Keep all submodules at same version as parent -->
                    <autoVersionSubmodules>true</autoVersionSubmodules>

                    <!-- applies to both release:prepare and :perform -->
                    <arguments>-DskipTests=true -P!release-plugin-hack</arguments>
                </configuration>
            </plugin>

        </plugins>
        <pluginManagement>
            <plugins>
                <plugin>
                    <artifactId>maven-compiler-plugin</artifactId>
                    <version>2.5.1</version>
                    <configuration>
                        <source>${compiler.source}</source>
                        <target>${compiler.target}</target>
                        <compilerArgument>${compiler.args}</compilerArgument>
                    </configuration>
                </plugin>
                <plugin>
                    <artifactId>maven-surefire-plugin</artifactId>
                    <version>2.15</version>
                    <configuration>
                        <argLine>${default.test.jvm.opts}</argLine>
                        <runOrder>alphabetical</runOrder>
                        <excludes>
                            <exclude>**/External*.java</exclude>
                            <exclude>**/*PerformanceTest.java</exclude>
                            <exclude>**/*ConcurrentTest.java</exclude>
                        </excludes>
                        <excludedGroups>
                            com.thinkaurelius.titan.testcategory.MemoryTests,com.thinkaurelius.titan.testcategory.PerformanceTests
                        </excludedGroups>
                    </configuration>
                </plugin>
                <plugin>
                    <artifactId>maven-failsafe-plugin</artifactId>
                    <version>2.15</version>
                </plugin>
                <plugin>
                    <artifactId>maven-site-plugin</artifactId>
                    <version>3.3</version>
                    <executions>
                        <execution>
                            <id>default-site</id>
                            <phase>none</phase>
                        </execution>
                        <execution>
                            <id>default-deploy</id>
                            <phase>none</phase>
                        </execution>
                    </executions>
                </plugin>
                <plugin>
                    <artifactId>maven-deploy-plugin</artifactId>
                    <version>2.7</version>
                </plugin>
                <plugin>
                    <artifactId>maven-jar-plugin</artifactId>
                    <version>2.4</version>
                </plugin>
                <plugin>
                    <artifactId>maven-resources-plugin</artifactId>
                    <version>2.6</version>
                </plugin>
                <plugin>
                    <artifactId>maven-release-plugin</artifactId>
                    <version>2.4.1</version>
                </plugin>
                <plugin>
                    <artifactId>maven-javadoc-plugin</artifactId>
                    <version>2.9.1</version>
                </plugin>
                <plugin>
                    <artifactId>maven-assembly-plugin</artifactId>
                    <version>2.4</version>
                </plugin>
                <plugin>
                    <artifactId>maven-install-plugin</artifactId>
                    <version>2.4</version>
                </plugin>
                <plugin>
                    <artifactId>maven-source-plugin</artifactId>
                    <version>2.2.1</version>
                </plugin>
                <plugin>
                    <artifactId>maven-clean-plugin</artifactId>
                    <version>2.5</version>
                </plugin>
                <plugin>
                    <artifactId>maven-dependency-plugin</artifactId>
                    <version>2.8</version>
                </plugin>
                <plugin>
                    <artifactId>maven-gpg-plugin</artifactId>
                    <version>1.4</version>
                </plugin>
                <plugin>
                    <groupId>org.codehaus.mojo</groupId>
                    <artifactId>properties-maven-plugin</artifactId>
                    <version>1.0-alpha-2</version>
                </plugin>
                <plugin>
                    <groupId>org.codehaus.mojo</groupId>
                    <artifactId>sonar-maven-plugin</artifactId>
                    <version>2.1</version>
                </plugin>
                <plugin>
                    <groupId>org.codehaus.mojo</groupId>
                    <artifactId>wagon-maven-plugin</artifactId>
                    <version>1.0-beta-4</version>
                </plugin>
                <plugin>
                    <groupId>org.codehaus.mojo</groupId>
                    <artifactId>exec-maven-plugin</artifactId>
                    <version>1.2.1</version>
                </plugin>
                <plugin>
                    <groupId>org.codehaus.mojo</groupId>
                    <artifactId>cobertura-maven-plugin</artifactId>
                    <version>2.5.2</version>
                    <configuration>
                        <aggregate>true</aggregate>
                    </configuration>
                </plugin>
                <plugin>
                    <groupId>com.github.github</groupId>
                    <artifactId>site-maven-plugin</artifactId>
                    <version>0.8</version>
                    <configuration>
                        <!--
                          To push changes to gh-pages during
                          release:perform using this plugin, your
                          ~/.m2/settings.xml file must contain a
                          <server> stanza that matches the
                          <server>github</server> tag below.  Here's
                          an example settings.xml:

                          <settings>
                            ...
                            <servers>
                              ...
                              <server>
                                <id>github</id> << must match <username>dalaro</username>
                                <password>allmypasswordsareliterallypassword</password>
                              </server>
                            </servers>
                          </settings>
                        -->
                        <server>github</server>
                        <repositoryName>titan</repositoryName>
                        <repositoryOwner>thinkaurelius</repositoryOwner>
                    </configuration>
                </plugin>
                <plugin>
                    <artifactId>maven-antrun-plugin</artifactId>
                    <version>1.7</version>
                </plugin>
                <plugin>
                    <groupId>org.jacoco</groupId>
                    <artifactId>jacoco-maven-plugin</artifactId>
                    <version>0.6.3.201306030806</version>
                </plugin>
            </plugins>
        </pluginManagement>
    </build>
    <dependencyManagement>
        <dependencies>
            <!-- Jackson 2.x -->
            <dependency>
                <groupId>com.fasterxml.jackson.core</groupId>
                <artifactId>jackson-core</artifactId>
                <version>${jackson2.version}</version>
            </dependency>
            <dependency>
                <groupId>com.fasterxml.jackson.core</groupId>
                <artifactId>jackson-databind</artifactId>
                <version>${jackson2.version}</version>
            </dependency>
            <dependency>
                <groupId>com.fasterxml.jackson.core</groupId>
                <artifactId>jackson-datatype-json-org</artifactId>
                <version>${jackson2.version}</version>
            </dependency>
            <dependency>
                <groupId>com.fasterxml.jackson.core</groupId>
                <artifactId>jackson-annotations</artifactId>
                <version>${jackson2.version}</version>
            </dependency>
            <!-- Jackson 1.x -->
            <dependency>
                <groupId>org.codehaus.jackson</groupId>
                <artifactId>jackson-mapper-asl</artifactId>
                <version>${jackson1.version}</version>
            </dependency>
            <dependency>
                <groupId>org.codehaus.jackson</groupId>
                <artifactId>jackson-core-asl</artifactId>
                <version>${jackson1.version}</version>
            </dependency>
            <dependency>
                <groupId>org.codehaus.jackson</groupId>
                <artifactId>jackson-xc</artifactId>
                <version>${jackson1.version}</version>
            </dependency>
            <dependency>
                <groupId>org.codehaus.jackson</groupId>
                <artifactId>jackson-jaxrs</artifactId>
                <version>${jackson1.version}</version>
            </dependency>
            <dependency>
                <groupId>commons-collections</groupId>
                <artifactId>commons-collections</artifactId>
                <version>3.2.1</version>
            </dependency>
            <dependency>
                <groupId>commons-beanutils</groupId>
                <artifactId>commons-beanutils</artifactId>
                <version>${commons.beanutils.version}</version>
            </dependency>
            <dependency>
                <groupId>commons-beanutils</groupId>
                <artifactId>commons-beanutils-core</artifactId>
                <version>${commons.beanutils.version}</version>
            </dependency>
            <dependency>
                <groupId>commons-logging</groupId>
                <artifactId>commons-logging</artifactId>
                <version>1.1.1</version>
            </dependency>
            <dependency>
                <groupId>org.apache.commons</groupId>
                <artifactId>commons-math</artifactId>
                <version>2.2</version>
            </dependency>
            <dependency>
                <groupId>org.apache.avro</groupId>
                <artifactId>avro</artifactId>
                <version>1.4.1</version>
            </dependency>
            <dependency>
                <groupId>org.slf4j</groupId>
                <artifactId>slf4j-api</artifactId>
                <version>${slf4j.version}</version>
            </dependency>
            <dependency>
                <groupId>org.slf4j</groupId>
                <artifactId>slf4j-log4j12</artifactId>
                <version>${slf4j.version}</version>
            </dependency>
            <dependency>
                <groupId>log4j</groupId>
                <artifactId>log4j</artifactId>
                <version>1.2.16</version>
            </dependency>
            <dependency>
                <groupId>org.codehaus.jettison</groupId>
                <artifactId>jettison</artifactId>
                <version>1.3.3</version>
            </dependency>
            <dependency>
                <groupId>org.mortbay.jetty</groupId>
                <artifactId>jetty</artifactId>
                <version>6.1.26</version>
            </dependency>
            <!-- asm 3.x -->
            <dependency>
                <groupId>asm</groupId>
                <artifactId>asm</artifactId>
                <version>${asm3.version}</version>
            </dependency>
            <dependency>
                <groupId>asm</groupId>
                <artifactId>asm-all</artifactId>
                <version>${asm3.version}</version>
            </dependency>
            <dependency>
                <groupId>asm</groupId>
                <artifactId>asm-analysis</artifactId>
                <version>${asm3.version}</version>
            </dependency>
            <dependency>
                <groupId>asm</groupId>
                <artifactId>asm-commons</artifactId>
                <version>${asm3.version}</version>
            </dependency>
            <dependency>
                <groupId>asm</groupId>
                <artifactId>asm-debug-all</artifactId>
                <version>${asm3.version}</version>
            </dependency>
            <dependency>
                <groupId>asm</groupId>
                <artifactId>asm-parent</artifactId>
                <version>${asm3.version}</version>
            </dependency>
            <dependency>
                <groupId>asm</groupId>
                <artifactId>asm-tree</artifactId>
                <version>${asm3.version}</version>
            </dependency>
            <dependency>
                <groupId>asm</groupId>
                <artifactId>asm-util</artifactId>
                <version>${asm3.version}</version>
            </dependency>
            <dependency>
                <groupId>asm</groupId>
                <artifactId>asm-xml</artifactId>
                <version>${asm3.version}</version>
            </dependency>
            <!-- asm 4.x; only used by kryo-shaded right now
            <dependency>
                <groupId>org.ow2.asm</groupId>
                <artifactId>asm</artifactId>
                <version>${asm4.version}</version>
            </dependency>
            <dependency>
                <groupId>org.ow2.asm</groupId>
                <artifactId>asm-analysis</artifactId>
                <version>${asm4.version}</version>
            </dependency>
            <dependency>
                <groupId>org.ow2.asm</groupId>
                <artifactId>asm-commons</artifactId>
                <version>${asm4.version}</version>
            </dependency>
            <dependency>
                <groupId>org.ow2.asm</groupId>
                <artifactId>asm-tree</artifactId>
                <version>${asm4.version}</version>
            </dependency>
            <dependency>
                <groupId>org.ow2.asm</groupId>
                <artifactId>asm-util</artifactId>
                <version>${asm4.version}</version>
            </dependency>
            -->
            <dependency>
                <groupId>junit</groupId>
                <artifactId>junit</artifactId>
                <version>4.11</version>
            </dependency>
            <dependency>
                <groupId>jline</groupId>
                <artifactId>jline</artifactId>
                <version>1.0</version>
            </dependency>
            <!-- Force newer Snappy-java because 1.4.0.1 is broken on Mac OS X with JDK 7 -->
            <dependency>
                <groupId>org.xerial.snappy</groupId>
                <artifactId>snappy-java</artifactId>
                <version>1.0.5-M3</version>
            </dependency>
            <dependency>
                <groupId>com.google.guava</groupId>
                <artifactId>guava</artifactId>
                <version>14.0.1</version>
            </dependency>
            <dependency>
                <groupId>commons-lang</groupId>
                <artifactId>commons-lang</artifactId>
                <version>2.5</version>
            </dependency>
            <dependency>
                <groupId>commons-codec</groupId>
                <artifactId>commons-codec</artifactId>
                <version>1.7</version>
            </dependency>
            <dependency>
                <groupId>commons-cli</groupId>
                <artifactId>commons-cli</artifactId>
                <version>1.2</version>
            </dependency>
            <dependency>
                <groupId>org.jboss.netty</groupId>
                <artifactId>netty</artifactId>
                <version>3.2.7.Final</version>
            </dependency>
            <!-- Package prefix is org.apache.commons.httpclient -->
            <dependency>
                <groupId>commons-httpclient</groupId>
                <artifactId>commons-httpclient</artifactId>
                <version>3.1</version>
            </dependency>
            <!-- Package prefix is org.apache.http -->
            <!--
            <dependency>
                <groupId>org.apache.httpcomponents</groupId>
                <artifactId>httpclient</artifactId>
                <version>4.0.1</version>
            </dependency>
            <dependency>
                <groupId>org.apache.httpcomponents</groupId>
                <artifactId>httpcore</artifactId>
                <version>4.0.1</version>
            </dependency>
            -->
            <dependency>
                <groupId>com.sun.jersey</groupId>
                <artifactId>jersey-json</artifactId>
                <version>${jersey.version}</version>
            </dependency>
            <dependency>
                <groupId>com.sun.jersey</groupId>
                <artifactId>jersey-server</artifactId>
                <version>${jersey.version}</version>
            </dependency>
            <dependency>
                <groupId>com.sun.jersey</groupId>
                <artifactId>jersey-core</artifactId>
                <version>${jersey.version}</version>
            </dependency>
            <dependency>
                <groupId>javax.xml.bind</groupId>
                <artifactId>jaxb-api</artifactId>
                <version>2.2.2</version>
            </dependency>
            <dependency>
                <groupId>commons-io</groupId>
                <artifactId>commons-io</artifactId>
                <version>2.1</version>
            </dependency>
            <dependency>
                <groupId>org.jacoco</groupId>
                <artifactId>org.jacoco.ant</artifactId>
                <version>0.6.2.201302030002</version>
            </dependency>
            <dependency>
                <groupId>com.yammer.metrics</groupId>
                <artifactId>metrics-core</artifactId>
                <version>${metrics2.version}</version>
            </dependency>
            <dependency>
                <groupId>com.codahale.metrics</groupId>
                <artifactId>metrics-core</artifactId>
                <version>${metrics3.version}</version>
            </dependency>
            <dependency>
                <groupId>com.codahale.metrics</groupId>
                <artifactId>metrics-ganglia</artifactId>
                <version>${metrics3.version}</version>
            </dependency>
            <dependency>
                <groupId>com.codahale.metrics</groupId>
                <artifactId>metrics-graphite</artifactId>
                <version>${metrics3.version}</version>
            </dependency>
            <dependency>
                <groupId>com.github.stephenc.high-scale-lib</groupId>
                <artifactId>high-scale-lib</artifactId>
                <version>1.1.2</version>
            </dependency>
            <dependency>
                <groupId>org.apache.thrift</groupId>
                <artifactId>libthrift</artifactId>
                <version>0.7.0</version>
            </dependency>
            <dependency>
                <groupId>org.apache.cassandra</groupId>
                <artifactId>cassandra-all</artifactId>
                <version>${cassandra.version}</version>
                <!-- Using avro-ipc 1.5.3 caused the following when opening the graphdb:
                     java.lang.NoSuchMethodError: org.apache.avro.io.DecoderFactory.configureDirectDecoder(Z)Lorg/apache/avro/io/DecoderFactory
    
                     Stock avro 1.4.0 or 1.4.1 might work, but I'd like to see
                     what customizations were made in the cassandra copy of avro
                     before trying to drop it for the stock artifact...
                <exclusions>
                    <exclusion>
                        <groupId>org.apache.cassandra.deps</groupId>
                        <artifactId>avro</artifactId>
                    </exclusion>
                </exclusions>
                -->
            </dependency>
            <dependency>
                <groupId>org.apache.cassandra</groupId>
                <artifactId>cassandra-thrift</artifactId>
                <version>${cassandra.version}</version>
            </dependency>
            <dependency>
                <groupId>org.javassist</groupId>
                <artifactId>javassist</artifactId>
                <version>3.18.0-GA</version>
            </dependency>
            <dependency>
                <groupId>com.carrotsearch</groupId>
                <artifactId>junit-benchmarks</artifactId>
                <version>0.7.0</version>
            </dependency>
            <dependency>
                <groupId>com.carrotsearch.randomizedtesting</groupId>
                <artifactId>randomizedtesting-runner</artifactId>
                <version>2.0.8</version>
            </dependency>
            <dependency>
                <groupId>com.google.protobuf</groupId>
                <artifactId>protobuf-java</artifactId>
                <version>2.5.0</version>
            </dependency>
            <dependency>
                <groupId>org.apache.velocity</groupId>
                <artifactId>velocity</artifactId>
                <version>1.7</version>
            </dependency>
            <dependency>
                <groupId>org.apache.ant</groupId>
                <artifactId>ant</artifactId>
                <version>1.8.3</version>
            </dependency>
            <dependency>
                <groupId>javax.servlet</groupId>
                <artifactId>servlet-api</artifactId>
                <version>2.5</version>
            </dependency>
        </dependencies>
    </dependencyManagement>

    <dependencies>
        <!-- Logging -->
        <dependency>
            <groupId>org.slf4j</groupId>
            <artifactId>slf4j-api</artifactId>
        </dependency>
        <dependency>
            <groupId>org.slf4j</groupId>
            <artifactId>slf4j-log4j12</artifactId>
            <scope>runtime</scope>
            <optional>true</optional>
        </dependency>
        <dependency>
            <groupId>log4j</groupId>
            <artifactId>log4j</artifactId>
            <scope>runtime</scope>
            <optional>true</optional>
        </dependency>
    </dependencies>

    <profiles>
        <profile>
            <id>jre6</id>

            <activation>
                <property>
                    <name>targetjre</name>
                    <value>6</value>
                </property>
            </activation>

            <properties>
                <compiler.source>1.6</compiler.source>
                <compiler.target>1.6</compiler.target>
                <compiler.args>-Xbootclasspath:/opt/jdk1.6.0_45/jre/lib/rt.jar</compiler.args>
                <titan.classifier>jre6</titan.classifier>
            </properties>

            <build>
                <plugins>
                    <plugin>
                        <artifactId>maven-jar-plugin</artifactId>
                        <configuration>
                            <classifier>jre6</classifier>
                        </configuration>
                    </plugin>
                </plugins>
            </build>
        </profile>

        <profile>
            <id>jre7</id>

            <activation>
                <property>
                    <name>!targetjre</name>
                </property>
            </activation>

            <properties>
                <compiler.source>1.6</compiler.source>
                <compiler.target>1.7</compiler.target>
            </properties>

            <modules>
                <module>titan-persistit</module>
            </modules>
        </profile>

        <profile>

            <id>sonatype-oss-release</id>
            <build>
                <plugins>
                    <plugin>
                        <groupId>org.apache.maven.plugins</groupId>
                        <artifactId>maven-source-plugin</artifactId>
                        <version>2.1.2</version>
                        <executions>
                            <execution>
                                <id>attach-sources</id>
                                <phase>none</phase>
                            </execution>
                        </executions>
                    </plugin>
                    <plugin>
                        <groupId>org.apache.maven.plugins</groupId>
                        <artifactId>maven-javadoc-plugin</artifactId>
                        <version>2.7</version>
                        <executions>
                            <execution>
                                <id>attach-javadocs</id>
                                <phase>none</phase>
                            </execution>
                        </executions>
                    </plugin>
                    <plugin>
                        <artifactId>maven-gpg-plugin</artifactId>
                        <version>1.1</version>
                        <executions>
                            <execution>
                                <id>sign-artifacts</id>
                                <phase>none</phase>
                            </execution>
                        </executions>
                    </plugin>
                </plugins>
            </build>
        </profile>

        <profile>
            <id>aurelius-release</id>
            <!--
              Sign artifacts artifacts only during release:perform
              when this profile is automatically activated or whenever
              else it is manually activated.
    
              Stolen from: http://blog.sonatype.com/people/2010/01/how-to-generate-pgp-signatures-with-maven/
            -->
            <build>
                <plugins>
                    <plugin>
                        <groupId>org.apache.maven.plugins</groupId>
                        <artifactId>maven-source-plugin</artifactId>
                        <executions>
                            <execution>
                                <id>attach-sources</id>
                                <phase>package</phase>
                                <goals>
                                    <goal>jar-no-fork</goal>
                                </goals>
                            </execution>
                        </executions>
                    </plugin>
                    <plugin>
                        <artifactId>maven-javadoc-plugin</artifactId>
                        <executions>
                            <execution>
                                <id>attach-javadocs</id>
                                <phase>package</phase>
                                <goals>
                                    <goal>jar</goal>
                                </goals>
                            </execution>
                        </executions>
                    </plugin>
                    <plugin>
                        <artifactId>maven-gpg-plugin</artifactId>
                        <executions>
                            <execution>
                                <id>sign-artifacts</id>
                                <phase>package</phase>
                                <goals>
                                    <goal>sign</goal>
                                </goals>
                                <configuration>
                                    <skip>${gpg.skip}</skip>
                                </configuration>
                            </execution>
                        </executions>
                    </plugin>
                </plugins>
            </build>
        </profile>

        <profile>
            <id>sonar-upload</id>
            <activation>
                <activeByDefault>true</activeByDefault>
            </activation>
            <properties>
                <sonar.jacoco.reportPath>../target/jacoco-combined.exec</sonar.jacoco.reportPath>
                <sonar.dynamicAnalysis>reuseReports</sonar.dynamicAnalysis>
            </properties>
            <build>
                <plugins>
                    <!-- This binds no goals by default.  The user has to run the sonar:sonar goal for this plugin to do anything. -->
                    <plugin>
                        <groupId>org.codehaus.sonar</groupId>
                        <artifactId>sonar-maven-plugin</artifactId>
                        <version>3.7</version>
                        <inherited>false</inherited>
                    </plugin>
                </plugins>
            </build>
        </profile>

        <profile>
            <id>coverage</id>
            <activation>
                <activeByDefault>false</activeByDefault>
            </activation>

            <build>
                <plugins>
                    <plugin>
                        <artifactId>maven-surefire-plugin</artifactId>
                        <executions>
                            <execution>
                                <id>default-test</id>
                                <configuration>
                                    <argLine>${default.test.jvm.opts} ${jacoco.opts}</argLine>
                                </configuration>
                            </execution>
                        </executions>
                    </plugin>
                    <plugin>
                        <artifactId>maven-resources-plugin</artifactId>
                        <executions>
                            <execution>
                                <id>copy-sources-for-jacoco</id>
                                <phase>process-resources</phase>
                                <goals>
                                    <goal>copy-resources</goal>
                                </goals>
                                <configuration>
                                    <outputDirectory>${project.build.directory}/jacoco-sources</outputDirectory>
                                    <resources>
                                        <resource>
                                            <directory>${project.basedir}/src/main/java/</directory>
                                            <filtering>false</filtering>
                                        </resource>
                                    </resources>
                                </configuration>
                            </execution>
                            <execution>
                                <id>copy-classes-for-jacoco</id>
                                <phase>process-classes</phase>
                                <goals>
                                    <goal>copy-resources</goal>
                                </goals>
                                <configuration>
                                    <outputDirectory>${project.build.directory}/jacoco-classes</outputDirectory>
                                    <resources>
                                        <resource>
                                            <directory>${project.build.directory}/classes/</directory>
                                            <filtering>false</filtering>
                                        </resource>
                                    </resources>
                                </configuration>
                            </execution>
                        </executions>
                    </plugin>
                    <plugin>
                        <artifactId>maven-dependency-plugin</artifactId>
                        <executions>
                            <!-- Unpack all dependency class and source files for use by JaCoCo -->
                            <execution>
                                <id>unpack-dependency-sources</id>
                                <phase>generate-resources</phase>
                                <goals>
                                    <goal>unpack-dependencies</goal>
                                </goals>
                                <configuration>
                                    <classifier>sources</classifier>
                                    <outputDirectory>${project.build.directory}/jacoco-sources</outputDirectory>
                                    <includeGroupIds>${project.groupId}</includeGroupIds>
                                    <excludeArtifactIds>titan-test</excludeArtifactIds>
                                </configuration>
                            </execution>
                            <execution>
                                <id>unpack-dependency-classes</id>
                                <phase>generate-resources</phase>
                                <goals>
                                    <goal>unpack-dependencies</goal>
                                </goals>
                                <configuration>
                                    <classifier />
                                    <!-- empty classifier requests the artifact containing classes -->
                                    <outputDirectory>${project.build.directory}/jacoco-classes</outputDirectory>
                                    <includeGroupIds>${project.groupId}</includeGroupIds>
                                    <excludeArtifactIds>titan-test</excludeArtifactIds>
                                </configuration>
                            </execution>
                        </executions>
                    </plugin>
                    <plugin>
                        <groupId>org.jacoco</groupId>
                        <artifactId>jacoco-maven-plugin</artifactId>
                        <executions>
                            <execution>
                                <id>prepare-jacoco-agent</id>
                                <phase>test-compile</phase>
                                <goals>
                                    <goal>prepare-agent</goal>
                                </goals>
                                <configuration>
                                    <destFile>../target/jacoco-combined.exec</destFile>
                                    <append>true</append>
                                    <propertyName>jacoco.opts</propertyName>
                                </configuration>
                            </execution>
                        </executions>
                    </plugin>
                    <plugin>
                        <!-- The Maven JaCoCo plugin doesn't allow
                             configuration of sourcefiles and destfiles
                             directories.  The Ant JaCoCo task does.  That's
                             why we use antrun here for JaCoCo instead of
                             JaCoCo's Maven plugin. -->
                        <artifactId>maven-antrun-plugin</artifactId>
                        <executions>
                            <execution>
                                <id>default-cli</id>
                                <phase>post-integration-test</phase>
                                <goals>
                                    <goal>run</goal>
                                </goals>
                                <configuration>
                                    <target>
                                        <taskdef name="report" classname="org.jacoco.ant.ReportTask" classpathref="maven.plugin.classpath" />
                                        <report>
                                            <executiondata>
                                                <file file="../target/jacoco-combined.exec" />
                                            </executiondata>
                                            <structure name="Integration test coverage">
                                                <classfiles>
                                                    <fileset dir="${project.build.directory}/jacoco-classes" />
                                                    u
                                                </classfiles>
                                                <sourcefiles encoding="UTF-8">
                                                    <fileset dir="${project.build.directory}/jacoco-sources" />
                                                </sourcefiles>
                                            </structure>
                                            <html destdir="${project.build.directory}/jacoco-report" />
                                        </report>
                                    </target>
                                </configuration>
                            </execution>
                        </executions>
                        <dependencies>
                            <dependency>
                                <groupId>org.jacoco</groupId>
                                <artifactId>org.jacoco.ant</artifactId>
                                <version>0.6.2.201302030002</version>
                            </dependency>
                        </dependencies>
                    </plugin>
                </plugins>
            </build>
        </profile>

        <profile>
            <id>memory-test</id>
            <activation>
                <activeByDefault>false</activeByDefault>
            </activation>
            <build>
                <plugins>
                    <plugin>
                        <artifactId>maven-surefire-plugin</artifactId>
                        <executions>
                            <execution>
                                <id>memory-test</id>
                                <goals>
                                    <goal>test</goal>
                                </goals>
                                <phase>test</phase>
                                <configuration>
                                    <argLine>${mem.jvm.opts}</argLine>
                                    <reuseForks>false</reuseForks>
                                    <forkCount>1</forkCount>
                                    <parallel />
                                    <threadCount>0</threadCount>
                                    <perCoreThreadCount>1</perCoreThreadCount>
                                    <runOrder>alphabetical</runOrder>
                                    <groups>com.thinkaurelius.titan.testcategory.MemoryTests</groups>
                                    <excludedGroups />
                                </configuration>
                            </execution>
                            <execution>
                                <id>default-test</id>
                                <phase>none</phase>
                            </execution>
                        </executions>
                    </plugin>
                </plugins>
            </build>
        </profile>

        <profile>
            <id>performance-test</id>
            <activation>
                <activeByDefault>false</activeByDefault>
            </activation>
            <build>
                <plugins>
                    <plugin>
                        <artifactId>maven-surefire-plugin</artifactId>
                        <executions>
                            <execution>
                                <id>performance-test</id>
                                <goals>
                                    <goal>test</goal>
                                </goals>
                                <phase>test</phase>
                                <configuration combine.self="override">
                                    <argLine>${default.test.jvm.opts} ${perf.jvm.opts}</argLine>
                                    <reuseForks>false</reuseForks>
                                    <forkCount>1</forkCount>
                                    <parallel />
                                    <threadCount>1</threadCount>
                                    <perCoreThreadCount>1</perCoreThreadCount>
                                    <runOrder>alphabetical</runOrder>
                                    <groups>
                                        com.thinkaurelius.titan.testcategory.MemoryTests,com.thinkaurelius.titan.testcategory.PerformanceTests
                                    </groups>
                                    <excludedGroups />
                                    <excludes>
                                        <exclude>**/External*</exclude>
                                    </excludes>
                                </configuration>
                            </execution>
                            <execution>
                                <id>default-test</id>
                                <phase>none</phase>
                            </execution>
                        </executions>
                    </plugin>
                </plugins>
            </build>
        </profile>

        <profile>
            <id>comprehensive-test</id>
            <activation>
                <activeByDefault>false</activeByDefault>
            </activation>
            <build>
                <plugins>
                    <plugin>
                        <artifactId>maven-surefire-plugin</artifactId>
                        <configuration>
                            <argLine>-Xms256m -Xmx1024m</argLine>
                            <includes>
                                <include>**/*Test.java</include>
                            </includes>
                            <excludes>
                                <exclude>**/Internal*.java</exclude>
                                <exclude>**/*Suite.java</exclude>
                            </excludes>
                            <forkMode>always</forkMode>
                        </configuration>
                    </plugin>
                </plugins>
            </build>
        </profile>

        <profile>
            <id>release-plugin-hack</id>
            <activation>
                <activeByDefault>false</activeByDefault>
            </activation>
            <modules>
                <module>titan-dist/titan-dist-parent</module>
            </modules>
        </profile>
    </profiles>
</project><|MERGE_RESOLUTION|>--- conflicted
+++ resolved
@@ -58,11 +58,7 @@
       <tag>HEAD</tag>
   </scm>
     <properties>
-<<<<<<< HEAD
         <titan.compatible.versions>0.5.0-SNAPSHOT</titan.compatible.versions>
-=======
-        <titan.compatible.versions>0.4.0</titan.compatible.versions>
->>>>>>> 94e75d3f
         <tinkerpop.version>2.4.0</tinkerpop.version>
         <junit.version>4.11</junit.version>
         <cassandra.version>1.2.2</cassandra.version>
