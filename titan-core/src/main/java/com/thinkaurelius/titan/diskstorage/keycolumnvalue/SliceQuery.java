package com.thinkaurelius.titan.diskstorage.keycolumnvalue;

import com.google.common.base.Preconditions;
import com.thinkaurelius.titan.diskstorage.Entry;
import com.thinkaurelius.titan.diskstorage.EntryList;
import com.thinkaurelius.titan.diskstorage.StaticBuffer;
import com.thinkaurelius.titan.diskstorage.util.BufferUtil;
import com.thinkaurelius.titan.diskstorage.util.StaticArrayEntryList;
import com.thinkaurelius.titan.graphdb.query.BackendQuery;
import com.thinkaurelius.titan.graphdb.query.BaseQuery;
import org.apache.commons.lang.builder.HashCodeBuilder;

import java.util.ArrayList;
import java.util.Collections;
import java.util.List;


/**
 * Queries for a slice of data identified by a start point (inclusive) and end point (exclusive).
 * Returns all {@link StaticBuffer}s that lie in this range up to the given limit.
 * <p/>
 * If a SliceQuery is marked <i>static</i> it is expected that the result set does not change.
 *
 * @author Matthias Broecheler (me@matthiasb.com)
 * @author Daniel Kuppitz <daniel at thinkaurelius.com>
 */

public class SliceQuery extends BaseQuery implements BackendQuery<SliceQuery> {

    public static final boolean DEFAULT_STATIC = false;

    private final StaticBuffer sliceStart;
    private final StaticBuffer sliceEnd;

    public SliceQuery(final StaticBuffer sliceStart, final StaticBuffer sliceEnd) {
        assert sliceStart != null && sliceEnd != null;

        this.sliceStart = sliceStart;
        this.sliceEnd = sliceEnd;
    }

    public SliceQuery(final SliceQuery query) {
<<<<<<< HEAD
        this(query.getSliceStart(), query.getSliceEnd());
        setLimit(query.getLimit());
=======
        this(query, query.getOffset(), query.getLimit());
    }

    public SliceQuery(final SliceQuery query, final int offset, final int limit) {
        this(query.getSliceStart(), query.getSliceEnd(), query.isStatic());
        setOffset(offset);
        setLimit(limit);
>>>>>>> 83d6a217
    }

    /**
     * The start of the slice is considered to be inclusive
     *
     * @return The StaticBuffer denoting the start of the slice
     */
    public StaticBuffer getSliceStart() {
        return sliceStart;
    }

    /**
     * The end of the slice is considered to be exclusive
     *
     * @return The StaticBuffer denoting the end of the slice
     */
    public StaticBuffer getSliceEnd() {
        return sliceEnd;
    }

    @Override
    public int hashCode() {
        return new HashCodeBuilder().append(sliceStart).append(sliceEnd).append(getLimit()).toHashCode();
    }

    @Override
    public boolean equals(Object other) {
        if (this == other)
            return true;

        if (other == null && !getClass().isInstance(other))
            return false;

        SliceQuery oth = (SliceQuery) other;
        return sliceStart.equals(oth.sliceStart)
                && sliceEnd.equals(oth.sliceEnd)
                && getLimit() == oth.getLimit();
    }

    public boolean subsumes(SliceQuery oth) {
        Preconditions.checkNotNull(oth);
        if (this == oth) return true;
        if (oth.getLimit() > getLimit()) return false;
        else if (!hasLimit()) //the interval must be subsumed
            return sliceStart.compareTo(oth.sliceStart) <= 0 && sliceEnd.compareTo(oth.sliceEnd) >= 0;
        else //this the result might be cutoff due to limit, the start must be the same
            return sliceStart.compareTo(oth.sliceStart) == 0 && sliceEnd.compareTo(oth.sliceEnd) >= 0;
    }

    //TODO: make this more efficient by using reuseIterator() on otherResult
    public EntryList getSubset(final SliceQuery otherQuery, final EntryList otherResult) {
        assert otherQuery.subsumes(this);
        int pos = Collections.binarySearch(otherResult, sliceStart);
        if (pos < 0) pos = -pos - 1;

        List<Entry> result = new ArrayList<Entry>();
        for (; pos < otherResult.size() && result.size() < getLimit(); pos++) {
            Entry e = otherResult.get(pos);
            if (e.getColumnAs(StaticBuffer.STATIC_FACTORY).compareTo(sliceEnd) < 0) result.add(e);
            else break;
        }
        return StaticArrayEntryList.of(result);
    }

    public static StaticBuffer pointRange(StaticBuffer point) {
        return BufferUtil.nextBiggerBuffer(point);
    }

    @Override
    public SliceQuery setOffset(int offset) {
        Preconditions.checkArgument(!hasOffset());
        super.setOffset(offset);
        return this;
    }

    @Override
    public SliceQuery updateOffset(int newOffset) {
        return new SliceQuery(this, newOffset, getLimit());
    }

    @Override
    public SliceQuery setLimit(int limit) {
        Preconditions.checkArgument(!hasLimit());
        super.setLimit(limit);
        return this;
    }

    @Override
    public SliceQuery updateLimit(int newLimit) {
<<<<<<< HEAD
        return new SliceQuery(sliceStart, sliceEnd).setLimit(newLimit);
=======
        return new SliceQuery(this, getOffset(), newLimit);
>>>>>>> 83d6a217
    }
}<|MERGE_RESOLUTION|>--- conflicted
+++ resolved
@@ -40,18 +40,13 @@
     }
 
     public SliceQuery(final SliceQuery query) {
-<<<<<<< HEAD
-        this(query.getSliceStart(), query.getSliceEnd());
-        setLimit(query.getLimit());
-=======
         this(query, query.getOffset(), query.getLimit());
     }
 
     public SliceQuery(final SliceQuery query, final int offset, final int limit) {
-        this(query.getSliceStart(), query.getSliceEnd(), query.isStatic());
+        this(query.getSliceStart(), query.getSliceEnd());
         setOffset(offset);
         setLimit(limit);
->>>>>>> 83d6a217
     }
 
     /**
@@ -141,10 +136,6 @@
 
     @Override
     public SliceQuery updateLimit(int newLimit) {
-<<<<<<< HEAD
-        return new SliceQuery(sliceStart, sliceEnd).setLimit(newLimit);
-=======
         return new SliceQuery(this, getOffset(), newLimit);
->>>>>>> 83d6a217
     }
 }