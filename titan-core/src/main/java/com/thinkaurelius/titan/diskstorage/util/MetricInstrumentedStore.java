package com.thinkaurelius.titan.diskstorage.util;

import java.io.IOException;
import java.util.List;
import java.util.Map;

import com.thinkaurelius.titan.diskstorage.Entry;
import com.thinkaurelius.titan.diskstorage.EntryList;
import com.thinkaurelius.titan.diskstorage.keycolumnvalue.*;
import com.google.common.collect.ImmutableList;
import org.slf4j.Logger;
import org.slf4j.LoggerFactory;

import com.codahale.metrics.MetricRegistry;
import com.codahale.metrics.Timer;
import com.google.common.base.Preconditions;
import com.thinkaurelius.titan.diskstorage.StaticBuffer;
import com.thinkaurelius.titan.diskstorage.StorageException;
import com.thinkaurelius.titan.util.stats.MetricManager;

/**
 * This class instruments an arbitrary KeyColumnValueStore backend with Metrics.
 * The cumulative runtime of, number of invocations of, and number of exceptions
 * thrown by each interface method are instrumented with Metrics (using Timer,
 * Counter, and Counter again, respectively). The Metric names are generated by
 * calling {@link MetricRegistry#name(backendClass, methodName, identifier)},
 * where methodName is the exact name of the method including capitalization,
 * and identifier is "time", "calls", or "exceptions".
 * <p/>
 * In addition to the three standard metrics, {@code getSlice} and
 * {@code getKeys} have some additional metrics related to their return values.
 * {@code getSlice} carries metrics with the identifiers "entries-returned" and
 * "entries-histogram". The first is a counter of total Entry objects returned.
 * The second is a histogram of the size of Entry lists returned.
 * {@code getKeys} returns a {@link RecordIterator} that manages metrics for its
 * methods.
 * <p/>
 * This implementation does not catch any exceptions. Exceptions emitted by the
 * backend store implementation are guaranteed to pass through this
 * implementation's methods.
 * <p/>
 * The implementation includes repeated {@code try...catch} boilerplate that
 * could be reduced by using reflection to determine the method name and by
 * delegating Metrics object handling to a common helper that takes a Callable
 * closure, but I'm not sure that the extra complexity and potential performance
 * hit is worth it.
 *
 * @author Dan LaRocque <dalaro@hopcount.org>
 */
public class MetricInstrumentedStore implements KeyColumnValueStore {

    private final KeyColumnValueStore backend;

    private static final Logger log =
            LoggerFactory.getLogger(MetricInstrumentedStore.class);

    public static final String M_CONTAINS_KEY = "containsKey";
    public static final String M_GET_SLICE = "getSlice";
    public static final String M_MUTATE = "mutate";
    public static final String M_ACQUIRE_LOCK = "acquireLock";
    public static final String M_GET_KEYS = "getKeys";
    public static final String M_GET_PART = "getLocalKeyPartition";
    public static final String M_CLOSE = "close";

    public static final List<String> OPERATION_NAMES =
            ImmutableList.of(M_CONTAINS_KEY,M_GET_SLICE,M_MUTATE,M_ACQUIRE_LOCK,M_GET_KEYS);

    public static final String M_CALLS = "calls";
    public static final String M_TIME = "time";
    public static final String M_EXCEPTIONS = "exceptions";
    public static final String M_ENTRIES_COUNT = "entries-returned";
    public static final String M_ENTRIES_HISTO = "entries-histogram";

    public static final List<String> EVENT_NAMES =
            ImmutableList.of(M_CALLS,M_TIME,M_EXCEPTIONS,M_ENTRIES_COUNT,M_ENTRIES_HISTO);

    public static final String M_ITERATOR = "iterator";

    private final String metricsStoreName;

    public MetricInstrumentedStore(KeyColumnValueStore backend, String metricsStoreName) {
        this.backend = backend;
        this.metricsStoreName = metricsStoreName;
        log.debug("Wrapped Metrics named \"{}\" around store {}", metricsStoreName, backend);
    }

    @Override
    public boolean containsKey(final StaticBuffer key, final StoreTransaction txh) throws StorageException {
        return runWithMetrics(txh.getConfiguration().getMetricsPrefix(), metricsStoreName, M_CONTAINS_KEY,
            new StorageCallable<Boolean>() {
                public Boolean call() throws StorageException {
                    return Boolean.valueOf(backend.containsKey(key, txh));
                }
            }
        );
    }

    @Override
    public EntryList getSlice(final KeySliceQuery query, final StoreTransaction txh) throws StorageException {
        final String p = txh.getConfiguration().getMetricsPrefix();
        return runWithMetrics(p, metricsStoreName, M_GET_SLICE,
            new StorageCallable<EntryList>() {
                public EntryList call() throws StorageException {
                    EntryList result = backend.getSlice(query, txh);
                    recordSliceMetrics(p, result);
                    return result;
                }
            }
        );
    }

    @Override
    public Map<StaticBuffer,EntryList> getSlice(final List<StaticBuffer> keys,
                                      final SliceQuery query,
                                      final StoreTransaction txh) throws StorageException {
        final String p = txh.getConfiguration().getMetricsPrefix();
        return runWithMetrics(p, metricsStoreName, M_GET_SLICE,
<<<<<<< HEAD
            new StorageCallable<Map<StaticBuffer,EntryList>>() {
                public Map<StaticBuffer,EntryList> call() throws StorageException {
                    Map<StaticBuffer,EntryList> results = backend.getSlice(keys, query, txh);
    
                    for (EntryList result : results.values()) {
=======
            new StorageCallable<List<List<Entry>>>() {
                public List<List<Entry>> call() throws StorageException {
                    List<List<Entry>> results = backend.getSlice(keys, query, txh);

                    for (List<Entry> result : results) {
>>>>>>> 52b8fd18
                        recordSliceMetrics(p, result);
                    }
                    return results;
                }
            }
        );
    }

    @Override
    public void mutate(final StaticBuffer key,
                       final List<Entry> additions,
                       final List<StaticBuffer> deletions,
                       final StoreTransaction txh) throws StorageException {
        runWithMetrics(txh.getConfiguration().getMetricsPrefix(), metricsStoreName, M_MUTATE,
                new StorageCallable<Void>() {
                    public Void call() throws StorageException {
                        backend.mutate(key, additions, deletions, txh);
                        return null;
                    }
                }
        );
    }

    @Override
    public void acquireLock(final StaticBuffer key,
                            final StaticBuffer column,
                            final StaticBuffer expectedValue,
                            final StoreTransaction txh) throws StorageException {
        runWithMetrics(txh.getConfiguration().getMetricsPrefix(), metricsStoreName, M_ACQUIRE_LOCK,
            new StorageCallable<Void>() {
                public Void call() throws StorageException {
                    backend.acquireLock(key, column, expectedValue, txh);
                    return null;
                }
            }
        );
    }

    @Override
    public KeyIterator getKeys(final KeyRangeQuery query, final StoreTransaction txh) throws StorageException {
        final String p = txh.getConfiguration().getMetricsPrefix();
        return runWithMetrics(p, metricsStoreName, M_GET_KEYS,
            new StorageCallable<KeyIterator>() {
                public KeyIterator call() throws StorageException {
                    KeyIterator ki = backend.getKeys(query, txh);
                    if (null != p) {
                        return MetricInstrumentedIterator.of(ki, p + "." + metricsStoreName + "." + M_GET_KEYS + "." + M_ITERATOR);
                    } else {
                        return ki;
                    }
                }
            }
        );
    }

    @Override
    public KeyIterator getKeys(final SliceQuery query, final StoreTransaction txh) throws StorageException {
        final String p = txh.getConfiguration().getMetricsPrefix();
        return runWithMetrics(p, metricsStoreName, M_GET_KEYS,
            new StorageCallable<KeyIterator>() {
                public KeyIterator call() throws StorageException {
                    KeyIterator ki = backend.getKeys(query, txh);
                    if (null != p) {
                        return MetricInstrumentedIterator.of(ki, p + "." + metricsStoreName + "." + M_GET_KEYS + "." + M_ITERATOR);
                    } else {
                        return ki;
                    }
                }
            }
        );
    }

    @Override
    public List<KeyRange> getLocalKeyPartition() throws StorageException {
        return backend.getLocalKeyPartition();
    }

    @Override
    public String getName() {
        return backend.getName();
    }

    @Override
    public void close() throws StorageException {
        backend.close();
    }

    private void recordSliceMetrics(String p, List<Entry> row) {
        if (null == p)
            return;

        final MetricManager mgr = MetricManager.INSTANCE;
        mgr.getCounter(p, metricsStoreName, M_GET_SLICE, M_ENTRIES_COUNT).inc(row.size());
        mgr.getHistogram(p, metricsStoreName, M_GET_SLICE, M_ENTRIES_HISTO).update(row.size());
    }

    static <T> T runWithMetrics(String prefix, String storeName, String name, StorageCallable<T> impl) throws StorageException {

        if (null == prefix) {
            return impl.call();
        }

        Preconditions.checkNotNull(name);
        Preconditions.checkNotNull(impl);

        final MetricManager mgr = MetricManager.INSTANCE;
        mgr.getCounter(prefix, storeName, name, M_CALLS).inc();
        final Timer.Context tc = mgr.getTimer(prefix, storeName, name, M_TIME).time();

        try {
            return impl.call();
        } catch (StorageException e) {
            mgr.getCounter(prefix, storeName, name, M_EXCEPTIONS).inc();
            throw e;
        } catch (RuntimeException e) {
            mgr.getCounter(prefix, storeName, name, M_EXCEPTIONS).inc();
            throw e;
        } finally {
            tc.stop();
        }
    }

    static <T> T runWithMetrics(String prefix, String storeName, String name, IOCallable<T> impl) throws IOException {

        if (null == prefix) {
            return impl.call();
        }

        Preconditions.checkNotNull(name);
        Preconditions.checkNotNull(impl);

        final MetricManager mgr = MetricManager.INSTANCE;
        mgr.getCounter(prefix, storeName, name, M_CALLS).inc();
        final Timer.Context tc = mgr.getTimer(prefix, storeName, name, M_TIME).time();

        try {
            return impl.call();
        } catch (IOException e) {
            mgr.getCounter(prefix, storeName, name, M_EXCEPTIONS).inc();
            throw e;
        } finally {
            tc.stop();
        }
    }

    static <T> T runWithMetrics(String prefix, String storeName, String name, UncheckedCallable<T> impl) {

        if (null == prefix) {
            return impl.call();
        }

        Preconditions.checkNotNull(name);
        Preconditions.checkNotNull(impl);

        final MetricManager mgr = MetricManager.INSTANCE;

        mgr.getCounter(prefix, storeName, name, M_CALLS).inc();

        final Timer.Context tc = mgr.getTimer(prefix, storeName, name, M_TIME).time();

        try {
            return impl.call();
        } catch (RuntimeException e) {
            mgr.getCounter(prefix, storeName, name, M_EXCEPTIONS).inc();
            throw e;
        } finally {
            tc.stop();
        }
    }
}<|MERGE_RESOLUTION|>--- conflicted
+++ resolved
@@ -115,19 +115,11 @@
                                       final StoreTransaction txh) throws StorageException {
         final String p = txh.getConfiguration().getMetricsPrefix();
         return runWithMetrics(p, metricsStoreName, M_GET_SLICE,
-<<<<<<< HEAD
             new StorageCallable<Map<StaticBuffer,EntryList>>() {
                 public Map<StaticBuffer,EntryList> call() throws StorageException {
                     Map<StaticBuffer,EntryList> results = backend.getSlice(keys, query, txh);
     
                     for (EntryList result : results.values()) {
-=======
-            new StorageCallable<List<List<Entry>>>() {
-                public List<List<Entry>> call() throws StorageException {
-                    List<List<Entry>> results = backend.getSlice(keys, query, txh);
-
-                    for (List<Entry> result : results) {
->>>>>>> 52b8fd18
                         recordSliceMetrics(p, result);
                     }
                     return results;
