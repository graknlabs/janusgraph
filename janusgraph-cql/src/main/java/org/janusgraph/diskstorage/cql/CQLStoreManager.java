// Copyright 2017 JanusGraph Authors
//
// Licensed under the Apache License, Version 2.0 (the "License");
// you may not use this file except in compliance with the License.
// You may obtain a copy of the License at
//
//      http://www.apache.org/licenses/LICENSE-2.0
//
// Unless required by applicable law or agreed to in writing, software
// distributed under the License is distributed on an "AS IS" BASIS,
// WITHOUT WARRANTIES OR CONDITIONS OF ANY KIND, either express or implied.
// See the License for the specific language governing permissions and
// limitations under the License.

package org.janusgraph.diskstorage.cql;

import com.datastax.oss.driver.api.core.ConsistencyLevel;
import com.datastax.oss.driver.api.core.CqlIdentifier;
import com.datastax.oss.driver.api.core.CqlSession;
import com.datastax.oss.driver.api.core.CqlSessionBuilder;
import com.datastax.oss.driver.api.core.config.DefaultDriverOption;
import com.datastax.oss.driver.api.core.config.DriverConfigLoader;
import com.datastax.oss.driver.api.core.config.ProgrammaticDriverConfigLoaderBuilder;
import com.datastax.oss.driver.api.core.cql.AsyncResultSet;
import com.datastax.oss.driver.api.core.cql.BatchStatement;
import com.datastax.oss.driver.api.core.cql.BatchStatementBuilder;
import com.datastax.oss.driver.api.core.cql.BatchableStatement;
import com.datastax.oss.driver.api.core.cql.BoundStatement;
import com.datastax.oss.driver.api.core.cql.DefaultBatchType;
import com.datastax.oss.driver.api.core.metadata.schema.KeyspaceMetadata;
import com.datastax.oss.driver.api.core.metadata.schema.TableMetadata;
import com.datastax.oss.driver.internal.core.auth.PlainTextAuthProvider;
import com.datastax.oss.driver.internal.core.ssl.DefaultSslEngineFactory;
import com.google.common.annotations.VisibleForTesting;
import com.google.common.util.concurrent.ThreadFactoryBuilder;
import io.vavr.Tuple;
import io.vavr.collection.Array;
import io.vavr.collection.HashMap;
import io.vavr.collection.Iterator;
import io.vavr.collection.Seq;
import io.vavr.concurrent.Future;
import org.janusgraph.core.util.TestTimeAccumulator;
import org.janusgraph.diskstorage.BackendException;
import org.janusgraph.diskstorage.BaseTransactionConfig;
import org.janusgraph.diskstorage.PermanentBackendException;
import org.janusgraph.diskstorage.StaticBuffer;
import org.janusgraph.diskstorage.StoreMetaData.Container;
import org.janusgraph.diskstorage.common.DistributedStoreManager;
import org.janusgraph.diskstorage.configuration.Configuration;
import org.janusgraph.diskstorage.keycolumnvalue.KCVMutation;
import org.janusgraph.diskstorage.keycolumnvalue.KeyColumnValueStore;
import org.janusgraph.diskstorage.keycolumnvalue.KeyColumnValueStoreManager;
import org.janusgraph.diskstorage.keycolumnvalue.KeyRange;
import org.janusgraph.diskstorage.keycolumnvalue.StandardStoreFeatures;
import org.janusgraph.diskstorage.keycolumnvalue.StoreFeatures;
import org.janusgraph.diskstorage.keycolumnvalue.StoreTransaction;
import org.janusgraph.util.system.NetworkUtil;
import org.slf4j.Logger;
import org.slf4j.LoggerFactory;

import javax.annotation.Resource;
import java.net.InetSocketAddress;
<<<<<<< HEAD
=======
import java.util.ArrayList;
>>>>>>> 07c76e83
import java.util.List;
import java.util.Map;
import java.util.concurrent.CompletableFuture;
import java.util.concurrent.ConcurrentHashMap;
import java.util.concurrent.ExecutionException;
import java.util.concurrent.ExecutorService;
import java.util.concurrent.LinkedBlockingQueue;
import java.util.concurrent.ThreadPoolExecutor;
import java.util.concurrent.TimeUnit;

import static com.datastax.oss.driver.api.querybuilder.QueryBuilder.truncate;
import static com.datastax.oss.driver.api.querybuilder.SchemaBuilder.createKeyspace;
import static com.datastax.oss.driver.api.querybuilder.SchemaBuilder.dropKeyspace;
import static io.vavr.API.$;
import static io.vavr.API.Case;
import static io.vavr.API.Match;
import static org.janusgraph.diskstorage.cql.CQLConfigOptions.ATOMIC_BATCH_MUTATE;
import static org.janusgraph.diskstorage.cql.CQLConfigOptions.BATCH_STATEMENT_SIZE;
import static org.janusgraph.diskstorage.cql.CQLConfigOptions.KEYSPACE;
import static org.janusgraph.diskstorage.cql.CQLConfigOptions.LOCAL_DATACENTER;
import static org.janusgraph.diskstorage.cql.CQLConfigOptions.LOCAL_MAX_CONNECTIONS_PER_HOST;
import static org.janusgraph.diskstorage.cql.CQLConfigOptions.MAX_REQUESTS_PER_CONNECTION;
import static org.janusgraph.diskstorage.cql.CQLConfigOptions.ONLY_USE_LOCAL_CONSISTENCY_FOR_SYSTEM_OPERATIONS;
import static org.janusgraph.diskstorage.cql.CQLConfigOptions.PROTOCOL_VERSION;
import static org.janusgraph.diskstorage.cql.CQLConfigOptions.READ_CONSISTENCY;
import static org.janusgraph.diskstorage.cql.CQLConfigOptions.REMOTE_MAX_CONNECTIONS_PER_HOST;
import static org.janusgraph.diskstorage.cql.CQLConfigOptions.REPLICATION_FACTOR;
import static org.janusgraph.diskstorage.cql.CQLConfigOptions.REPLICATION_OPTIONS;
import static org.janusgraph.diskstorage.cql.CQLConfigOptions.REPLICATION_STRATEGY;
import static org.janusgraph.diskstorage.cql.CQLConfigOptions.SESSION_NAME;
import static org.janusgraph.diskstorage.cql.CQLConfigOptions.SSL_ENABLED;
import static org.janusgraph.diskstorage.cql.CQLConfigOptions.SSL_TRUSTSTORE_LOCATION;
import static org.janusgraph.diskstorage.cql.CQLConfigOptions.SSL_TRUSTSTORE_PASSWORD;
import static org.janusgraph.diskstorage.cql.CQLConfigOptions.USE_EXTERNAL_LOCKING;
import static org.janusgraph.diskstorage.cql.CQLConfigOptions.WRITE_CONSISTENCY;
import static org.janusgraph.diskstorage.cql.CQLKeyColumnValueStore.EXCEPTION_MAPPER;
import static org.janusgraph.diskstorage.cql.CQLTransaction.getTransaction;
import static org.janusgraph.graphdb.configuration.GraphDatabaseConfiguration.AUTH_PASSWORD;
import static org.janusgraph.graphdb.configuration.GraphDatabaseConfiguration.AUTH_USERNAME;
import static org.janusgraph.graphdb.configuration.GraphDatabaseConfiguration.DROP_ON_CLEAR;
import static org.janusgraph.graphdb.configuration.GraphDatabaseConfiguration.GRAPH_NAME;
import static org.janusgraph.graphdb.configuration.GraphDatabaseConfiguration.METRICS_PREFIX;
import static org.janusgraph.graphdb.configuration.GraphDatabaseConfiguration.METRICS_SYSTEM_PREFIX_DEFAULT;
import static org.janusgraph.graphdb.configuration.GraphDatabaseConfiguration.STORAGE_HOSTS;
import static org.janusgraph.graphdb.configuration.GraphDatabaseConfiguration.STORAGE_PORT;
import static org.janusgraph.graphdb.configuration.GraphDatabaseConfiguration.buildGraphConfiguration;

/**
 * This class creates see {@link CQLKeyColumnValueStore CQLKeyColumnValueStores} and handles Cassandra-backed allocation of vertex IDs for JanusGraph (when so
 * configured).
 */
public class CQLStoreManager extends DistributedStoreManager implements KeyColumnValueStoreManager {
    private static final Logger LOGGER = LoggerFactory.getLogger(CQLStoreManager.class);

    private static final String CONSISTENCY_LOCAL_QUORUM = "LOCAL_QUORUM";
    static final String CONSISTENCY_QUORUM = "QUORUM";
    private static final int DEFAULT_PORT = 9042;

    private final String keyspace;
    private final int batchSize;
    private final boolean atomicBatch;

    private final ExecutorService executorService;

    @Resource
    private CqlSession session;
    private final StoreFeatures storeFeatures;
    private final Map<String, CQLKeyColumnValueStore> openStores;
    private final Deployment deployment;

    /**
     * Constructor for the {@link CQLStoreManager} given a JanusGraph {@link Configuration}.
     *
     * @param configuration
     */
    public CQLStoreManager(Configuration configuration) throws PermanentBackendException {
        super(configuration, DEFAULT_PORT);
        this.keyspace = determineKeyspaceName(configuration);
        this.batchSize = configuration.get(BATCH_STATEMENT_SIZE);
        this.atomicBatch = configuration.get(ATOMIC_BATCH_MUTATE);

        this.executorService = new ThreadPoolExecutor(10,
                100,
                1,
                TimeUnit.MINUTES,
                new LinkedBlockingQueue<>(),
                new ThreadFactoryBuilder()
                        .setDaemon(true)
                        .setNameFormat("CQLStoreManager[%02d]")
                        .build());

        this.session = initialiseSession();
        initialiseKeyspace();

        Configuration global = buildGraphConfiguration()
                .set(READ_CONSISTENCY, CONSISTENCY_QUORUM)
                .set(WRITE_CONSISTENCY, CONSISTENCY_QUORUM)
                .set(METRICS_PREFIX, METRICS_SYSTEM_PREFIX_DEFAULT);

        Configuration local = buildGraphConfiguration()
                .set(READ_CONSISTENCY, CONSISTENCY_LOCAL_QUORUM)
                .set(WRITE_CONSISTENCY, CONSISTENCY_LOCAL_QUORUM)
                .set(METRICS_PREFIX, METRICS_SYSTEM_PREFIX_DEFAULT);

        Boolean onlyUseLocalConsistency = configuration.get(ONLY_USE_LOCAL_CONSISTENCY_FOR_SYSTEM_OPERATIONS);

        Boolean useExternalLocking = configuration.get(USE_EXTERNAL_LOCKING);

        StandardStoreFeatures.Builder fb = new StandardStoreFeatures.Builder();

        fb.batchMutation(true).distributed(true);
        fb.timestamps(true).cellTTL(true);
        fb.keyConsistent((onlyUseLocalConsistency ? local : global), local);
        fb.locking(useExternalLocking);
        fb.optimisticLocking(true);
        fb.multiQuery(false);

        String partitioner = this.session.getMetadata().getTokenMap().get().getPartitionerName();
        switch (partitioner.substring(partitioner.lastIndexOf('.') + 1)) {
            case "RandomPartitioner":
            case "Murmur3Partitioner": {
                fb.keyOrdered(false).orderedScan(false).unorderedScan(true);
                deployment = Deployment.REMOTE;
                break;
            }
            case "ByteOrderedPartitioner": {
                fb.keyOrdered(true).orderedScan(true).unorderedScan(false);
                deployment = (hostnames.length == 1)// mark deployment as local only in case we have byte ordered partitioner and local
                        // connection
                        ? (NetworkUtil.isLocalConnection(hostnames[0])) ? Deployment.LOCAL : Deployment.REMOTE
                        : Deployment.REMOTE;
                break;
            }
            default: {
                throw new IllegalArgumentException("Unrecognized partitioner: " + partitioner);
            }
        }
        this.storeFeatures = fb.build();
        this.openStores = new ConcurrentHashMap<>();
    }

    private CqlSession initialiseSession() throws PermanentBackendException {
        Configuration configuration = getStorageConfig();
        List<InetSocketAddress> contactPoints;
        //TODO the following 2 variables are duplicated in DistributedStoreManager
        String[] hostnames = configuration.get(STORAGE_HOSTS);
        int port = configuration.has(STORAGE_PORT) ? configuration.get(STORAGE_PORT) : 9042;
        try {
            contactPoints = Array.of(hostnames)
                    .map(hostName -> hostName.split(":"))
                    .map(array -> Tuple.of(array[0], array.length == 2 ? Integer.parseInt(array[1]) : port))
                    .map(tuple -> new InetSocketAddress(tuple._1, tuple._2))
                    .toJavaList();
        } catch (SecurityException | ArrayIndexOutOfBoundsException | NumberFormatException e) {
            throw new PermanentBackendException("Error initialising cluster contact points", e);
        }

        final CqlSessionBuilder builder = CqlSession.builder()
                .addContactPoints(contactPoints)
                .withLocalDatacenter(configuration.get(LOCAL_DATACENTER));

        ProgrammaticDriverConfigLoaderBuilder configLoaderBuilder = DriverConfigLoader.programmaticBuilder();
        configLoaderBuilder.withString(DefaultDriverOption.SESSION_NAME, configuration.get(SESSION_NAME));

        if (configuration.get(PROTOCOL_VERSION) != 0) {
            configLoaderBuilder.withInt(DefaultDriverOption.PROTOCOL_VERSION, configuration.get(PROTOCOL_VERSION));
        }

        if (configuration.has(AUTH_USERNAME) && configuration.has(AUTH_PASSWORD)) {
            configLoaderBuilder
                    .withClass(DefaultDriverOption.AUTH_PROVIDER_CLASS, PlainTextAuthProvider.class)
                    .withString(DefaultDriverOption.AUTH_PROVIDER_USER_NAME, configuration.get(AUTH_USERNAME))
                    .withString(DefaultDriverOption.AUTH_PROVIDER_PASSWORD, configuration.get(AUTH_PASSWORD));
        }

        if (configuration.get(SSL_ENABLED)) {
            configLoaderBuilder
                    .withClass(DefaultDriverOption.SSL_ENGINE_FACTORY_CLASS, DefaultSslEngineFactory.class)
                    .withString(DefaultDriverOption.SSL_TRUSTSTORE_PATH, configuration.get(SSL_TRUSTSTORE_LOCATION))
                    .withString(DefaultDriverOption.SSL_TRUSTSTORE_PASSWORD, configuration.get(SSL_TRUSTSTORE_PASSWORD));
        }

        configLoaderBuilder.withInt(DefaultDriverOption.CONNECTION_POOL_LOCAL_SIZE, configuration.get(LOCAL_MAX_CONNECTIONS_PER_HOST));
        configLoaderBuilder.withInt(DefaultDriverOption.CONNECTION_POOL_REMOTE_SIZE, configuration.get(REMOTE_MAX_CONNECTIONS_PER_HOST));
        configLoaderBuilder.withInt(DefaultDriverOption.CONNECTION_MAX_REQUESTS, configuration.get(MAX_REQUESTS_PER_CONNECTION));

        // Keep to 0 for the time being: https://groups.google.com/a/lists.datastax.com/forum/#!topic/java-driver-user/Bc0gQuOVVL0
        // Ideally we want to batch all tables initialisations to happen together when opening a new keyspace
        configLoaderBuilder.withInt(DefaultDriverOption.METADATA_SCHEMA_WINDOW, 0);
<<<<<<< HEAD
=======
        //The following sets the size of Netty ThreadPool executor used by Cassandra driver:
        //https://docs.datastax.com/en/developer/java-driver/4.0/manual/core/async/#threading-model
        configLoaderBuilder.withInt(DefaultDriverOption.NETTY_IO_SIZE, 0);
        configLoaderBuilder.withInt(DefaultDriverOption.NETTY_ADMIN_SIZE, 0);

        configLoaderBuilder.withBoolean(DefaultDriverOption.PREPARE_ON_ALL_NODES, false);
        configLoaderBuilder.withInt(DefaultDriverOption.NETTY_TIMER_TICK_DURATION, 300);
>>>>>>> 07c76e83

        builder.withConfigLoader(configLoaderBuilder.build());
        return builder.build();
    }

    void initialiseKeyspace() {
        // if the keyspace already exists, just return
        if (this.session.getMetadata().getKeyspace(this.keyspace).isPresent()) {
            return;
        }

        final Configuration configuration = getStorageConfig();

        // Setting replication strategy based on value reading from the configuration: either "SimpleStrategy" or "NetworkTopologyStrategy"
        final Map<String, Object> replication = Match(configuration.get(REPLICATION_STRATEGY)).of(
                Case($("SimpleStrategy"), strategy -> HashMap.<String, Object>of("class", strategy, "replication_factor", configuration.get(REPLICATION_FACTOR))),
                Case($("NetworkTopologyStrategy"),
                        strategy -> HashMap.<String, Object>of("class", strategy)
                                .merge(Array.of(configuration.get(REPLICATION_OPTIONS))
                                        .grouped(2)
                                        .toMap(array -> Tuple.of(array.get(0), Integer.parseInt(array.get(1)))))))
                .toJavaMap();

        session.execute(createKeyspace(this.keyspace)
                .ifNotExists()
                .withReplicationOptions(replication)
                .build());
    }

    ExecutorService getExecutorService() {
        return this.executorService;
    }

    CqlSession getSession() {
        return this.session;
    }

    String getKeyspaceName() {
        return this.keyspace;
    }

    @VisibleForTesting
    Map<String, String> getCompressionOptions(final String name) throws BackendException {
        KeyspaceMetadata keyspaceMetadata1 = this.session.getMetadata().getKeyspace(this.keyspace)
                .orElseThrow(() -> new PermanentBackendException(String.format("Unknown keyspace '%s'", this.keyspace)));

        TableMetadata tableMetadata = keyspaceMetadata1.getTable(name)
                .orElseThrow(() -> new PermanentBackendException(String.format("Unknown table '%s'", name)));

        Object compressionOptions = tableMetadata.getOptions().get(CqlIdentifier.fromCql("compression"));

        return (Map<String, String>) compressionOptions;
    }

    @VisibleForTesting
    TableMetadata getTableMetadata(final String name) throws BackendException {
        final KeyspaceMetadata keyspaceMetadata = (this.session.getMetadata().getKeyspace(this.keyspace))
                .orElseThrow(() -> new PermanentBackendException(String.format("Unknown keyspace '%s'", this.keyspace)));
        return keyspaceMetadata.getTable(name)
                .orElseThrow(() -> new PermanentBackendException(String.format("Unknown table '%s'", name)));
    }

    @Override
    public void close() {
        this.session.closeAsync();
        this.executorService.shutdownNow();
    }

    @Override
    public String getName() {
        return String.format("%s.%s", getClass().getSimpleName(), this.keyspace);
    }

    @Override
    public Deployment getDeployment() {
        return this.deployment;
    }

    @Override
    public StoreFeatures getFeatures() {
        return this.storeFeatures;
    }

    @Override
    public KeyColumnValueStore openDatabase(final String name, final Container metaData) throws BackendException {
        return this.openStores.computeIfAbsent(name, n -> new CQLKeyColumnValueStore(this, n, getStorageConfig(), () -> this.openStores.remove(n)));
    }

    @Override
    public StoreTransaction beginTransaction(final BaseTransactionConfig config) throws BackendException {
        return new CQLTransaction(config);
    }

    @Override
    public void clearStorage() throws BackendException {
        if (this.storageConfig.get(DROP_ON_CLEAR)) {
            this.session.execute(dropKeyspace(this.keyspace).build());
        } else if (this.exists()) {
            final Future<Seq<AsyncResultSet>> result = Future.sequence(
                    Iterator.ofAll(this.session.getMetadata().getKeyspace(this.keyspace).get().getTables().values())
                            .map(table -> Future.fromJavaFuture(this.session.executeAsync(truncate(this.keyspace, table.getName().toString()).build())
                                    .toCompletableFuture())));
            result.await();
        } else {
            LOGGER.info("Keyspace {} does not exist in the cluster", this.keyspace);
        }
    }

    @Override
    public boolean exists() throws BackendException {
        return session.getMetadata().getKeyspace(this.keyspace).isPresent();
    }

    @Override
    public List<KeyRange> getLocalKeyPartition() throws BackendException {
        throw new UnsupportedOperationException();
    }

    @Override
    public void mutateMany(final Map<String, Map<StaticBuffer, KCVMutation>> mutations, final StoreTransaction txh) throws BackendException {
        if (this.atomicBatch) {
            mutateManyLogged(mutations, txh);
        } else {
            mutateManyUnlogged(mutations, txh);
        }
    }

    // Use a single logged batch
    private void mutateManyLogged(final Map<String, Map<StaticBuffer, KCVMutation>> mutations, final StoreTransaction txh) throws BackendException {
        MaskedTimestamp commitTime = new MaskedTimestamp(txh);
        long deletionTime = commitTime.getDeletionTime(this.times);
        long additionTime = commitTime.getAdditionTime(this.times);

        BatchStatementBuilder builder = BatchStatement.builder(DefaultBatchType.LOGGED);
        builder.setConsistencyLevel(getTransaction(txh).getWriteConsistencyLevel());
        builder.addStatements(Iterator.ofAll(mutations.entrySet()).flatMap(tableNameAndMutations -> {
            String tableName = tableNameAndMutations.getKey();
            Map<StaticBuffer, KCVMutation> tableMutations = tableNameAndMutations.getValue();

            CQLKeyColumnValueStore columnValueStore = this.openStores.get(tableName);
            return Iterator.ofAll(tableMutations.entrySet()).flatMap(keyAndMutations -> {
                StaticBuffer key = keyAndMutations.getKey();
                KCVMutation keyMutations = keyAndMutations.getValue();

                Iterator<BatchableStatement<BoundStatement>> deletions = Iterator.ofAll(keyMutations.getDeletions()).map(deletion -> columnValueStore.deleteColumn(key, deletion, deletionTime));
                Iterator<BatchableStatement<BoundStatement>> additions = Iterator.ofAll(keyMutations.getAdditions()).map(addition -> columnValueStore.insertColumn(key, addition, additionTime));

                return Iterator.concat(deletions, additions);
            });
        }));
        CompletableFuture<AsyncResultSet> result = this.session.executeAsync(builder.build()).toCompletableFuture();

        try {
            result.get();
        } catch (InterruptedException e) {
            Thread.currentThread().interrupt();
            throw EXCEPTION_MAPPER.apply(e);
        } catch (ExecutionException e) {
            throw EXCEPTION_MAPPER.apply(e);
        }
        sleepAfterWrite(txh, commitTime);
    }

    // Create an async un-logged batch per partition key
    private void mutateManyUnlogged(Map<String, Map<StaticBuffer, KCVMutation>> mutations, StoreTransaction txh) throws BackendException {

        MaskedTimestamp commitTime = new MaskedTimestamp(txh);
        long deletionTime = commitTime.getDeletionTime(this.times);
        long additionTime = commitTime.getAdditionTime(this.times);
        List<CompletableFuture<AsyncResultSet>> executionFutures = new ArrayList<>();
        ConsistencyLevel consistencyLevel = getTransaction(txh).getWriteConsistencyLevel();


        for (Map.Entry<String, Map<StaticBuffer, KCVMutation>> tableNameAndMutations : mutations.entrySet()) {
            String tableName = tableNameAndMutations.getKey();
            Map<StaticBuffer, KCVMutation> tableMutations = tableNameAndMutations.getValue();
            CQLKeyColumnValueStore columnValueStore = this.openStores.get(tableName);

            // Prepare one BatchStatement containing all the statements concerning the same partitioning key.
            // For correctness we must batch statements based on partition key otherwise we might end-up having a batch of statements
            // that have to be executed on different cluster nodes.
            for (Map.Entry<StaticBuffer, KCVMutation> keyAndMutations : tableMutations.entrySet()) {
                StaticBuffer key = keyAndMutations.getKey();
                KCVMutation keyMutations = keyAndMutations.getValue();
                Iterator<BatchableStatement<BoundStatement>> deletions = Iterator.ofAll(keyMutations.getDeletions()).map(deletion -> columnValueStore.deleteColumn(key, deletion, deletionTime));
                Iterator<BatchableStatement<BoundStatement>> additions = Iterator.ofAll(keyMutations.getAdditions()).map(addition -> columnValueStore.insertColumn(key, addition, additionTime));

                //Concatenate additions and deletions and create batches of modifications out of the resulting union
                Iterator.concat(deletions, additions)
                        .forEach(group -> {
                            long s = System.nanoTime();
                            BatchStatement statement = BatchStatement
                                    .newInstance(DefaultBatchType.UNLOGGED)
                                    .addAll(group)
                                    .setConsistencyLevel(consistencyLevel); // 125ms building queries from line 456
                            executionFutures.add(this.session.executeAsync(statement).toCompletableFuture()); // 837ms from line 456

                            long end = System.nanoTime();
                            TestTimeAccumulator.addTime((end - s));

                        }); // 1265ms from line 456
            }
        }

        try {
            CompletableFuture.allOf(executionFutures.toArray(new CompletableFuture[]{})).get();
        } catch (InterruptedException e) {
            Thread.currentThread().interrupt();
            throw EXCEPTION_MAPPER.apply(e);
        } catch (ExecutionException e) {
            throw EXCEPTION_MAPPER.apply(e);
        }
        sleepAfterWrite(txh, commitTime);
    }

    private String determineKeyspaceName(Configuration config) {
        if ((!config.has(KEYSPACE) && (config.has(GRAPH_NAME)))) return config.get(GRAPH_NAME);
        return config.get(KEYSPACE);
    }
}<|MERGE_RESOLUTION|>--- conflicted
+++ resolved
@@ -60,10 +60,7 @@
 
 import javax.annotation.Resource;
 import java.net.InetSocketAddress;
-<<<<<<< HEAD
-=======
 import java.util.ArrayList;
->>>>>>> 07c76e83
 import java.util.List;
 import java.util.Map;
 import java.util.concurrent.CompletableFuture;
@@ -253,8 +250,6 @@
         // Keep to 0 for the time being: https://groups.google.com/a/lists.datastax.com/forum/#!topic/java-driver-user/Bc0gQuOVVL0
         // Ideally we want to batch all tables initialisations to happen together when opening a new keyspace
         configLoaderBuilder.withInt(DefaultDriverOption.METADATA_SCHEMA_WINDOW, 0);
-<<<<<<< HEAD
-=======
         //The following sets the size of Netty ThreadPool executor used by Cassandra driver:
         //https://docs.datastax.com/en/developer/java-driver/4.0/manual/core/async/#threading-model
         configLoaderBuilder.withInt(DefaultDriverOption.NETTY_IO_SIZE, 0);
@@ -262,7 +257,6 @@
 
         configLoaderBuilder.withBoolean(DefaultDriverOption.PREPARE_ON_ALL_NODES, false);
         configLoaderBuilder.withInt(DefaultDriverOption.NETTY_TIMER_TICK_DURATION, 300);
->>>>>>> 07c76e83
 
         builder.withConfigLoader(configLoaderBuilder.build());
         return builder.build();
