--- conflicted
+++ resolved
@@ -44,10 +44,6 @@
 import org.janusgraph.graphdb.olap.job.IndexUpdateJob;
 import org.janusgraph.hadoop.config.JanusGraphHadoopConfiguration;
 import org.janusgraph.hadoop.config.ModifiableHadoopConfiguration;
-<<<<<<< HEAD
-=======
-import org.janusgraph.hadoop.formats.cassandra.CassandraBinaryInputFormat;
->>>>>>> 5eb1c3fd
 import org.janusgraph.hadoop.scan.HadoopScanMapper;
 import org.janusgraph.hadoop.scan.HadoopScanRunner;
 import org.janusgraph.hadoop.scan.HadoopVertexScanMapper;
@@ -147,7 +143,6 @@
         final Class<? extends InputFormat> inputFormat;
         final Class<? extends KeyColumnValueStoreManager> storeManagerClass =
                 graph.getBackend().getStoreManagerClass();
-<<<<<<< HEAD
 //        if (CASSANDRA_STORE_MANAGER_CLASSES.contains(storeManagerClass)) {
 //            inputFormat = CassandraBinaryInputFormat.class;
 //            // Set the partitioner
@@ -157,17 +152,6 @@
 //        } else {
 //            throw new IllegalArgumentException("Store manager class " + storeManagerClass + "is not supported");
 //        }
-=======
-        if (CASSANDRA_STORE_MANAGER_CLASSES.contains(storeManagerClass)) {
-            inputFormat = CassandraBinaryInputFormat.class;
-            // Set the partitioner
-            IPartitioner part =
-                    ((AbstractCassandraStoreManager)graph.getBackend().getStoreManager()).getCassandraPartitioner();
-            hadoopConf.set("cassandra.input.partitioner.class", part.getClass().getName());
-        } else {
-            throw new IllegalArgumentException("Store manager class " + storeManagerClass + "is not supported");
-        }
->>>>>>> 5eb1c3fd
 
         // The index name and relation type name (if the latter is applicable)
         final String indexName = index.name();
